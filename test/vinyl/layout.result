test_run = require('test_run').new()
---
...
test_run:cmd('restart server default with cleanup=1')
fiber = require 'fiber'
---
...
fio = require 'fio'
---
...
xlog = require 'xlog'
---
...
fun = require 'fun'
---
...
space = box.schema.space.create('test', {engine='vinyl'})
---
...
_ = space:create_index('pk', {parts = {{1, 'string', collation = 'unicode'}}, run_count_per_level=3})
---
...
_ = space:create_index('sk', {parts = {{2, 'unsigned'}}, run_count_per_level=3})
---
...
-- Empty run
space:insert{'ЁЁЁ', 777}
---
- ['ЁЁЁ', 777]
...
space:delete{'ЁЁЁ'}
---
...
box.snapshot()
---
- ok
...
space.index.sk:alter{parts = {{2, 'unsigned', is_nullable = true}}}
---
...
-- Note, the first run is bigger than the second one to prevent
-- last-level compaction (gh-3657).
space:replace{'ЭЭЭ', box.NULL}
---
- ['ЭЭЭ', null]
...
space:replace{'эээ', box.NULL}
---
- ['эээ', null]
...
space:replace{'ёёё', box.NULL}
---
- ['ёёё', null]
...
space:replace{'ЭЮЯ', 666}
---
- ['ЭЮЯ', 666]
...
box.snapshot()
---
- ok
...
space:replace{'ёёё', 123}
---
- ['ёёё', 123]
...
space:replace{'ЮЮЮ', 456}
---
- ['ЮЮЮ', 456]
...
space:replace{'ююю', 789}
---
- ['ююю', 789]
...
box.snapshot()
---
- ok
...
space:drop()
---
...
-- Get the list of files from the last checkpoint.
-- convert names to relative
-- work_dir = fio.cwd()
files = box.backup.start()
---
...
-- use abspath to work correclty with symlinks
-- for i, name in pairs(files) do files[i] = fio.abspath(files[i]):sub(#work_dir + 2) end
table.sort(files)
---
...
-- files
result = {}
---
...
test_run:cmd("setopt delimiter ';'")
---
- true
...
for i, path in pairs(files) do
    local suffix = string.gsub(path, '.*%.', '')
    if suffix ~= 'snap' and suffix ~= 'xlog' then
        local rows = {}
        local i = 1
        for lsn, row in xlog.pairs(path) do
            if row.BODY.bloom_filter ~= nil then
                row.BODY.bloom_filter = '<bloom_filter>'
            end
            rows[i] = row
            i = i + 1
        end
        table.insert(result, { fio.basename(path), rows })
    end
end;
---
...
test_run:cmd("setopt delimiter ''");
---
- true
...
box.backup.stop() -- resume the garbage collection process
---
...
test_run:cmd("push filter 'timestamp: .*' to 'timestamp: <timestamp>'")
---
- true
...
test_run:cmd("push filter 'offset: .*' to 'offset: <offset>'")
---
- true
...
result
---
- - - 00000000000000000011.vylog
    - - HEADER:
          type: INSERT
        BODY:
          tuple: [0, {6: 512, 7: [{'field': 0, 'collation': 1, 'type': 'string'}],
              9: 11, 12: 3, 13: 7}]
      - HEADER:
          type: INSERT
        BODY:
          tuple: [5, {2: 8, 9: 11}]
      - HEADER:
          type: INSERT
        BODY:
          tuple: [4, {2: 5}]
      - HEADER:
          type: INSERT
        BODY:
          tuple: [6, {2: 5}]
      - HEADER:
          type: INSERT
        BODY:
          tuple: [2, {1: 1}]
      - HEADER:
          type: INSERT
        BODY:
          tuple: [8, {1: 1, 2: 8, 8: 9}]
      - HEADER:
          type: INSERT
        BODY:
          tuple: [0, {0: 2, 5: 1, 6: 512, 7: [{'field': 1, 'is_nullable': true, 'type': 'unsigned'}],
              9: 11, 12: 4, 13: 7}]
      - HEADER:
          type: INSERT
        BODY:
          tuple: [5, {0: 2, 2: 6, 9: 11}]
      - HEADER:
          type: INSERT
        BODY:
          tuple: [4, {0: 2, 2: 4}]
      - HEADER:
          type: INSERT
        BODY:
          tuple: [6, {2: 4}]
      - HEADER:
          type: INSERT
        BODY:
          tuple: [2, {0: 2, 1: 3}]
      - HEADER:
          type: INSERT
        BODY:
          tuple: [8, {1: 3, 2: 6, 8: 7}]
      - HEADER:
          type: INSERT
        BODY:
          tuple: [11, {}]
      - HEADER:
          timestamp: <timestamp>
          type: INSERT
        BODY:
          tuple: [7, {2: 5}]
      - HEADER:
          timestamp: <timestamp>
          type: INSERT
        BODY:
          tuple: [7, {2: 4}]
      - HEADER:
          timestamp: <timestamp>
          type: INSERT
        BODY:
          tuple: [4, {0: 2, 2: 10}]
      - HEADER:
          timestamp: <timestamp>
          type: INSERT
        BODY:
          tuple: [5, {0: 2, 2: 10, 9: 14}]
      - HEADER:
          timestamp: <timestamp>
          type: INSERT
        BODY:
          tuple: [8, {1: 3, 2: 10, 8: 11}]
      - HEADER:
          timestamp: <timestamp>
          type: INSERT
        BODY:
          tuple: [10, {0: 2, 9: 14}]
      - HEADER:
          timestamp: <timestamp>
          type: INSERT
        BODY:
          tuple: [4, {2: 12}]
      - HEADER:
          timestamp: <timestamp>
          type: INSERT
        BODY:
          tuple: [5, {2: 12, 9: 14}]
      - HEADER:
          timestamp: <timestamp>
          type: INSERT
        BODY:
          tuple: [8, {1: 1, 2: 12, 8: 13}]
      - HEADER:
          timestamp: <timestamp>
          type: INSERT
        BODY:
          tuple: [10, {9: 14}]
  - - 00000000000000000008.index
    - - HEADER:
          type: RUNINFO
        BODY:
          min_lsn: 8
<<<<<<< HEAD
          bloom_filter: <bloom_filter>
          max_key: ['ЭЭЭ']
          page_count: 1
          stmt_stat: {9: 0, 2: 0, 5: 0, 3: 3}
          max_lsn: 10
=======
          max_key: ['ЭЮЯ']
          page_count: 1
          bloom_filter: <bloom_filter>
          max_lsn: 11
>>>>>>> 6dd0d2fb
          min_key: ['ёёё']
      - HEADER:
          type: PAGEINFO
        BODY:
          row_index_offset: <offset>
          offset: <offset>
          size: 108
          unpacked_size: 89
          row_count: 4
          min_key: ['ёёё']
  - - 00000000000000000008.run
    - - HEADER:
          lsn: 10
          type: REPLACE
        BODY:
          tuple: ['ёёё', null]
      - HEADER:
          lsn: 9
          type: REPLACE
        BODY:
          tuple: ['эээ', null]
      - HEADER:
          lsn: 8
          type: REPLACE
        BODY:
          tuple: ['ЭЭЭ', null]
      - HEADER:
          lsn: 11
          type: REPLACE
        BODY:
          tuple: ['ЭЮЯ', 666]
      - HEADER:
          type: ROWINDEX
        BODY:
          row_index: "\0\0\0\0\0\0\0\x10\0\0\0 \0\0\00"
  - - 00000000000000000012.index
    - - HEADER:
          type: RUNINFO
        BODY:
<<<<<<< HEAD
          min_lsn: 11
          bloom_filter: <bloom_filter>
          max_key: ['ЮЮЮ']
          page_count: 1
          stmt_stat: {9: 0, 2: 0, 5: 0, 3: 3}
          max_lsn: 13
=======
          min_lsn: 12
          max_key: ['ЮЮЮ']
          page_count: 1
          bloom_filter: <bloom_filter>
          max_lsn: 14
>>>>>>> 6dd0d2fb
          min_key: ['ёёё']
      - HEADER:
          type: PAGEINFO
        BODY:
          row_index_offset: <offset>
          offset: <offset>
          size: 102
          unpacked_size: 83
          row_count: 3
          min_key: ['ёёё']
  - - 00000000000000000012.run
    - - HEADER:
          lsn: 12
          type: REPLACE
        BODY:
          tuple: ['ёёё', 123]
          tuple_meta: {1: 1}
      - HEADER:
          lsn: 14
          type: REPLACE
        BODY:
          tuple: ['ююю', 789]
          tuple_meta: {1: 1}
      - HEADER:
          lsn: 13
          type: REPLACE
        BODY:
          tuple: ['ЮЮЮ', 456]
          tuple_meta: {1: 1}
      - HEADER:
          type: ROWINDEX
        BODY:
          row_index: "\0\0\0\0\0\0\0\x14\0\0\0*"
  - - 00000000000000000006.index
    - - HEADER:
          type: RUNINFO
        BODY:
          min_lsn: 8
<<<<<<< HEAD
          bloom_filter: <bloom_filter>
          max_key: [null, 'ЭЭЭ']
          page_count: 1
          stmt_stat: {9: 0, 2: 0, 5: 0, 3: 3}
          max_lsn: 10
=======
          max_key: [666, 'ЭЮЯ']
          page_count: 1
          bloom_filter: <bloom_filter>
          max_lsn: 11
>>>>>>> 6dd0d2fb
          min_key: [null, 'ёёё']
      - HEADER:
          type: PAGEINFO
        BODY:
          row_index_offset: <offset>
          offset: <offset>
          size: 108
          unpacked_size: 89
          row_count: 4
          min_key: [null, 'ёёё']
  - - 00000000000000000006.run
    - - HEADER:
          lsn: 10
          type: REPLACE
        BODY:
          tuple: [null, 'ёёё']
      - HEADER:
          lsn: 9
          type: REPLACE
        BODY:
          tuple: [null, 'эээ']
      - HEADER:
          lsn: 8
          type: REPLACE
        BODY:
          tuple: [null, 'ЭЭЭ']
      - HEADER:
          lsn: 11
          type: REPLACE
        BODY:
          tuple: [666, 'ЭЮЯ']
      - HEADER:
          type: ROWINDEX
        BODY:
          row_index: "\0\0\0\0\0\0\0\x10\0\0\0 \0\0\00"
  - - 00000000000000000010.index
    - - HEADER:
          type: RUNINFO
        BODY:
<<<<<<< HEAD
          min_lsn: 11
          bloom_filter: <bloom_filter>
          max_key: [789, 'ююю']
          page_count: 1
          stmt_stat: {9: 0, 2: 0, 5: 0, 3: 3}
          max_lsn: 13
=======
          min_lsn: 12
          max_key: [789, 'ююю']
          page_count: 1
          bloom_filter: <bloom_filter>
          max_lsn: 14
>>>>>>> 6dd0d2fb
          min_key: [123, 'ёёё']
      - HEADER:
          type: PAGEINFO
        BODY:
          row_index_offset: <offset>
          offset: <offset>
          size: 90
          unpacked_size: 71
          row_count: 3
          min_key: [123, 'ёёё']
  - - 00000000000000000010.run
    - - HEADER:
          lsn: 12
          type: REPLACE
        BODY:
          tuple: [123, 'ёёё']
      - HEADER:
          lsn: 13
          type: REPLACE
        BODY:
          tuple: [456, 'ЮЮЮ']
      - HEADER:
          lsn: 14
          type: REPLACE
        BODY:
          tuple: [789, 'ююю']
      - HEADER:
          type: ROWINDEX
        BODY:
          row_index: "\0\0\0\0\0\0\0\x10\0\0\0\""
...
test_run:cmd("clear filter")
---
- true
...<|MERGE_RESOLUTION|>--- conflicted
+++ resolved
@@ -242,18 +242,11 @@
           type: RUNINFO
         BODY:
           min_lsn: 8
-<<<<<<< HEAD
           bloom_filter: <bloom_filter>
-          max_key: ['ЭЭЭ']
-          page_count: 1
-          stmt_stat: {9: 0, 2: 0, 5: 0, 3: 3}
-          max_lsn: 10
-=======
           max_key: ['ЭЮЯ']
           page_count: 1
-          bloom_filter: <bloom_filter>
+          stmt_stat: {9: 0, 2: 0, 5: 0, 3: 4}
           max_lsn: 11
->>>>>>> 6dd0d2fb
           min_key: ['ёёё']
       - HEADER:
           type: PAGEINFO
@@ -293,20 +286,12 @@
     - - HEADER:
           type: RUNINFO
         BODY:
-<<<<<<< HEAD
-          min_lsn: 11
+          min_lsn: 12
           bloom_filter: <bloom_filter>
           max_key: ['ЮЮЮ']
           page_count: 1
           stmt_stat: {9: 0, 2: 0, 5: 0, 3: 3}
-          max_lsn: 13
-=======
-          min_lsn: 12
-          max_key: ['ЮЮЮ']
-          page_count: 1
-          bloom_filter: <bloom_filter>
           max_lsn: 14
->>>>>>> 6dd0d2fb
           min_key: ['ёёё']
       - HEADER:
           type: PAGEINFO
@@ -345,18 +330,11 @@
           type: RUNINFO
         BODY:
           min_lsn: 8
-<<<<<<< HEAD
           bloom_filter: <bloom_filter>
-          max_key: [null, 'ЭЭЭ']
-          page_count: 1
-          stmt_stat: {9: 0, 2: 0, 5: 0, 3: 3}
-          max_lsn: 10
-=======
           max_key: [666, 'ЭЮЯ']
           page_count: 1
-          bloom_filter: <bloom_filter>
+          stmt_stat: {9: 0, 2: 0, 5: 0, 3: 4}
           max_lsn: 11
->>>>>>> 6dd0d2fb
           min_key: [null, 'ёёё']
       - HEADER:
           type: PAGEINFO
@@ -396,20 +374,12 @@
     - - HEADER:
           type: RUNINFO
         BODY:
-<<<<<<< HEAD
-          min_lsn: 11
+          min_lsn: 12
           bloom_filter: <bloom_filter>
           max_key: [789, 'ююю']
           page_count: 1
           stmt_stat: {9: 0, 2: 0, 5: 0, 3: 3}
-          max_lsn: 13
-=======
-          min_lsn: 12
-          max_key: [789, 'ююю']
-          page_count: 1
-          bloom_filter: <bloom_filter>
           max_lsn: 14
->>>>>>> 6dd0d2fb
           min_key: [123, 'ёёё']
       - HEADER:
           type: PAGEINFO
