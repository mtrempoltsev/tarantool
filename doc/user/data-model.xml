
<section xmlns="http://docbook.org/ns/docbook" version="5.0"
         xmlns:xlink="http://www.w3.org/1999/xlink"
         xml:id="dynamic-data-model">

<title>Dynamic data model</title>

<para>

If you tried out the <link linkend="getting-started-start-stop"><quote>Starting Tarantool and making your first database</quote></link>
exercise from the last chapter, then your database looks like this:
<programlisting>
+--------------------------------------------+
|                                            |
| SPACE 'space0'                             |
| +----------------------------------------+ |
| |                                        | |
| | TUPLE SET 'space0'                     | |
| | +-----------------------------------+  | |
| | | Tuple: [ 1 ]                      |  | |
| | | Tuple: [ 2, 'Music' ]             |  | |
| | | Tuple: [ 3, 'length', 93 ]        |  | |
| | +-----------------------------------+  | |
| |                                        | |
| | INDEX 'primary'                        | |
| | +-----------------------------------+  | |
| | | Key: 1                            |  | |
| | | Key: 2                            |  | |
| | | Key: 3                            |  | |
| | +-----------------------------------+  | |
| |                                        | |
| +----------------------------------------+ |
+--------------------------------------------+
</programlisting>
</para>

<bridgehead renderas="sect2">Space</bridgehead>

<para>
A <emphasis>space<alt>the paradigm of tuples and spaces is
derived from distributed computing</alt></emphasis> -- 'space0' in the example -- is a container.
</para>
<para>
There is always at least one space. There can be many spaces.
Each space has a unique name specified by the user.
Each space has a unique numeric identifier which can be specified the user but usually is assigned automatically by Tarantool.
Spaces always contain one tuple set and one or more indexes.
</para>

<bridgehead renderas="sect2">Tuple Set</bridgehead>

<para>
A <emphasis>tuple set<alt>There's a Wikipedia article about tuples: https://en.wikipedia.org/wiki/Tuple</alt></emphasis> -- 'space0' in the example -- is a group of tuples.
</para>
<para>
There is always one tuple set in a space.
The identifier of a tuple set is the same as the space name -- 'space0' in the example.
</para>
<para>
A tuple fills
the same role as a <quote>row</quote> or a <quote>record</quote>, and the
components of a tuple (which we call <quote>fields</quote>)
fill the same role as a
<quote>row column</quote> or <quote>record field</quote>, except that: the
fields of a tuple don't need to have names.
That's why there was no need to pre-define the
tuple set in the configuration file, and that's
why each tuple can have a different number of
elements, and that's why we say that Tarantool has
a <quote>dynamic</quote> data model.
</para>
<para>
Any given tuple may have any number of fields and the
fields may have either of these two types:
NUM (64-bit unsigned integer between 18,446,744,073,709,551,615),
or STR (string, any sequence of octets). 
The identifier of a field is the field's number, base 0.
For example <quote>0</quote> can be used in some contexts
to refer to the first field of a tuple.
</para>
<note><para>This manual is following the tarantool client convention by
using the names that are specified by the user at time of creation,
which is the name that's stored on the server.
Other clients follow different conventions,
and may even have sophisticated ways of mapping meaningful names
to numbers.</para></note>
<para>
When the tarantool client displays a tuple, it surrounds
strings with single quotes, separates fields with commas,
and encloses the tuple inside square brackets. For example:
<computeroutput>[ 3, 'length', 93 ]</computeroutput>.
</para>

<bridgehead renderas="sect2">Index</bridgehead>

<para>
An index -- 'primary' in the example -- is a group of key values and pointers.
</para>
<para>
There is always at least one index in a space; there can be many.
As with spaces, the user can and should specify the index name, and
let Tarantool come up with a unique numeric identifier (the "index id").
In our example there is one index and its name is <quote>primary</quote>.
</para>

<para>
An index may be <emphasis>multi-part</emphasis>, that is, the user can declare
that an index key value is taken from two or more fields
in the tuple, in any order. An index may be <emphasis>unique</emphasis>, that is, the user can declare
that it would be illegal to have the same key value twice.
An index may have <emphasis>one of three types</emphasis>:
HASH which is fastest and uses the least memory but must be unique,
TREE which allows partial-key searching and ordered results,
and BITSET which can be good for searches that contain '=' and 'AND' in the WHERE clause.
The first index -- 'primary' -- is called the <emphasis><quote>primary key</quote> index</emphasis>
and it must be unique; all other indexes are called
<quote>secondary</quote> indexes.
</para>

<para>
An index definition should include at least one identifier of a tuple field and its expected type.
Take our example, which has the request:
<programlisting>i = s:create_index('primary', {type = 'hash', parts = {0, 'NUM'}})</programlisting>
The effect is that, for all tuples in space0, field number 0
must exist and must be a 64-bit unsigned integer.
</para>

<para>
Space definitions and index definitions are stored permanently in <emphasis>system spaces</emphasis>.
Administrators must take care that what's in the system
spaces matches what's in the user spaces. If a server is started with the wrong configuration file,
it could behave in an unexpected way or crash. However, it is possible to add, drop, or alter
the definitions at runtime, with some restrictions.
The syntax details for defining spaces and indexes are in chapter 4
 <olink targetdoc="tarantool-user-guide" targetptr="stored-procedures">Language reference</olink>.
</para>


<bridgehead renderas="sect2">Operations</bridgehead>

<para>
The basic operations are: the four data-change operations
(insert, update, update, replace), and the data-retrieval
operation (select). There are also minor operations like <quote>ping</quote>
which can only be used with the binary protocol.
Also, there are  <olink
targetptr="box.index.iterator">index iterator</olink> operations,
which can only be used with Lua code.
(Index iterators are for traversing indexes one key at a time,
taking advantage of features that are specific
to an index type, for example evaluating Boolean expressions
when traversing BITSET indexes, or going in descending order
when traversing TREE indexes.)
</para>

<para>
Five examples of basic operations:
<programlisting>
/* Add a new tuple to tuple set space0.
   The first field, field[0], will be 999 (type is NUM).
   The second field, field[1], will be 'Taranto' (type is STR). */
box.space.space0:insert{999, 'Taranto'}

/* Update the tuple, changing field field[1].
   The clause "{999}", which has the value to look up in
   the index of the tuple's primary-key field, is mandatory
   because update() requests must always have a clause that
   specifies the primary key, which in this case is field[0].
   The clause "{{'=', 1, 'Tarantino'}}" specifies that assignment
   will happen to field[1] with the new value.
   */
box.space.space0:update({999}, {{'=', 1, 'Tarantino'}})

/* Replace the tuple, adding a new field.
   This is also possible with the update() request but
   the update() request is usually more complicated. */
box.space.space0:replace{999, 'Tarantella', 'Tarantula'}

/* Retrieve the tuple.
   The clause "{999}" is still mandatory, although it does not have to
   mention the primary key. */
box.space.space0:select{999}

/* Delete the tuple.
   Once again the clause to identify the primary-key field is mandatory. */
box.space.space0:delete{999}
</programlisting>
</para>

<para>
How does Tarantool do a basic operation? Let's take this example:
<programlisting>
box.space.space0:update({3}, {{'=', 1, 'size'}, {'=', 2, 0}})
</programlisting>
which, for those who know SQL, is equivalent to a statement like
UPDATE space0 SET "field[1]" = 'size', "field[2]" = 0 WHERE "field[[0]" = 3
</para>

<para>
STEP #1: the client parses the statement and changes it to a
binary-protocol instruction which has already been checked,
and which the server can understand without needing to parse
everything again. The client ships a packet to the server.
</para>
<para>
STEP #2: the server's <quote>transaction processor</quote> thread uses the
primary-key index on field[0] to find the location of the
tuple in memory. It determines that the tuple can be updated
(not much can go wrong when you're merely changing an unindexed
field value to something shorter).
</para>
<para>
STEP #3: the transaction processor thread sends a message to
the <emphasis>write-ahead logging<alt>There's a Wikipedia article about write-ahead logging: https://en.wikipedia.org/wiki/Write-ahead_logging</alt></emphasis> (WAL) thread.
</para>
<para>
At this point a <quote>yield</quote> takes place. To know
the significance of that -- and it's quite significant -- you
have to know a few facts and a few new words.
</para>
<para>
FACT #1: there is only one transaction processor thread.
Some people are used to the idea that there can be multiple
threads operating on the database, with (say) thread #1
reading row #x while thread#2 writes row#y. With Tarantool
no such thing ever happens. Only the transaction processor
thread can access the database, and there is only one
transaction processor thread for each instance of the server.
</para>
<para>
FACT #2: the transaction processor thread can handle many
<emphasis>fibers<alt>There's a Wikipedia article about fibers: https://en.wikipedia.org/wiki/Fiber_%28computer_science%29</alt></emphasis>.
A fiber is a set of computer instructions that may contain <quote>yield</quote> signals.
The transaction processor thread will execute all computer instructions
until a yield, then switch to execute the instructions of a different fiber.
Thus (say) the thread reads row#x for the sake of fiber#1,
then writes row#y for the sake of fiber#2.
</para>
<para>
FACT #3: yields must happen, otherwise the transaction processor thread
would stick permanently on the same fiber. There are implicit yields:
every data-change operation or network-access causes an implicit yield,
and every statement that goes through the tarantool client causes an
implicit yield. And there are explicit yields: in a Lua function
one can and should add <quote>yield</quote> statements to prevent hogging.
This is called <emphasis>cooperative multitasking<alt>There's a Wikipedia
article with a section about cooperative multitasking:
https://en.wikipedia.org/wiki/Cooperative_multitasking#Cooperative_multitasking.2Ftime-sharing</alt></emphasis>.
</para>
<para>
Since all data-change operations end with an implicit yield and
an implicit commit, and since no data-change operation can change
more than one tuple, there is no need for any locking.
Consider, for example, a Lua function that does three Tarantool operations:<programlisting>
SELECT              /* this does not yield and does not commit */
UPDATE              /* this yields and commits */
SELECT              /* this does not yield and does not commit */</programlisting>
The combination <quote>SELECT plus UPDATE</quote> is an atomic transaction:
the function holds a consistent view of the database
until the UPDATE ends. For the combination <quote>UPDATE plus SELECT</quote>
the view is not consistent, because after the UPDATE the transaction processor
thread can switch to another fiber, and delete the tuple that
was just updated.
</para>
<para>
Since locks don't exist, and disk writes only involve the write-ahead log,
transactions are usually fast. Also the Tarantool server may not be
using up all the threads of a powerful multi-core processor,
so advanced users may be able to start a second Tarantool
server on the same processor without ill effects.
</para>
<para>
<<<<<<< HEAD
  Additional examples of data-manipulation requests can be found in the <citetitle
  xlink:href="https://github.com/tarantool/tarantool/tree/master/test/box"
=======
  Additional examples of SQL statements can be found in the <citetitle
  xlink:href="https://github.com/tarantool/tarantool/tree/stable/test/box"
>>>>>>> d1292040
  xlink:title="Tarantool regression test suite">Tarantool
  regression test suite</citetitle>. A complete grammar of
  supported data-manipulation functions is provided in the <olink targetdoc="tarantool-user-guide" targetptr="language-reference">Language reference</olink> chapter.
</para>
<para>
  Since not all Tarantool operations can be expressed with the
  data-manipulation functions, or with Lua, to gain
  complete access to data manipulation functionality one must use
  a <olink targetptr="connectors">Perl, Python, Ruby or other
  programming language connector</olink>.  The client/server
  protocol is open and documented: an annotated BNF can be found
  in the source tree, file <filename
  xlink:href="https://github.com/tarantool/tarantool/blob/stable/doc/box-protocol.txt" xlink:title="A complete BNF of Tarantool client/server protocol">doc/protocol.txt</filename>.
</para>

</section>
<!--
vim: tw=66 syntax=docbk
vim: spell spelllang=en_us
--><|MERGE_RESOLUTION|>--- conflicted
+++ resolved
@@ -270,13 +270,8 @@
 server on the same processor without ill effects.
 </para>
 <para>
-<<<<<<< HEAD
-  Additional examples of data-manipulation requests can be found in the <citetitle
+  Additional examples of SQL statements can be found in the <citetitle
   xlink:href="https://github.com/tarantool/tarantool/tree/master/test/box"
-=======
-  Additional examples of SQL statements can be found in the <citetitle
-  xlink:href="https://github.com/tarantool/tarantool/tree/stable/test/box"
->>>>>>> d1292040
   xlink:title="Tarantool regression test suite">Tarantool
   regression test suite</citetitle>. A complete grammar of
   supported data-manipulation functions is provided in the <olink targetdoc="tarantool-user-guide" targetptr="language-reference">Language reference</olink> chapter.
@@ -289,7 +284,7 @@
   programming language connector</olink>.  The client/server
   protocol is open and documented: an annotated BNF can be found
   in the source tree, file <filename
-  xlink:href="https://github.com/tarantool/tarantool/blob/stable/doc/box-protocol.txt" xlink:title="A complete BNF of Tarantool client/server protocol">doc/protocol.txt</filename>.
+  xlink:href="https://github.com/tarantool/tarantool/blob/master/doc/box-protocol.txt" xlink:title="A complete BNF of Tarantool client/server protocol">doc/protocol.txt</filename>.
 </para>
 
 </section>
