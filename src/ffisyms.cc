#include <bit/bit.h>
#include <lib/msgpuck/msgpuck.h>
#include "scramble.h"
#include <box/box.h>
#include <box/tuple.h>
#include <box/lua/index.h>
#include <box/lua/tuple.h>
#include <box/lua/call.h>
#include <box/sophia_engine.h>
#include <lua/init.h>
#include "main.h"
#include "lua/bsdsocket.h"
#include "lua/digest.h"
#include "fiber.h"
#include "base64.h"
#include "random.h"
#include "iobuf.h"
#include <lib/salad/guava.h>

/*
 * A special hack to cc/ld to keep symbols in an optimized binary.
 * Please add your symbols to this array if you plan to use it from
 * LuaJIT FFI.
 */
void *ffi_symbols[] = {
	(void *) bswap_u32,
	(void *) bswap_u64,
	(void *) mp_bswap_float,
	(void *) mp_bswap_double,
	(void *) tuple_field_count,
	(void *) tuple_field,
	(void *) tuple_rewind,
	(void *) tuple_seek,
	(void *) tuple_next,
	(void *) tuple_unref,
	(void *) boxffi_index_len,
	(void *) boxffi_index_bsize,
	(void *) boxffi_index_random,
	(void *) boxffi_index_get,
	(void *) boxffi_index_min,
	(void *) boxffi_index_max,
	(void *) boxffi_index_count,
	(void *) boxffi_index_iterator,
	(void *) boxffi_tuple_update,
	(void *) boxffi_iterator_next,
	(void *) port_ffi_create,
	(void *) port_ffi_destroy,
	(void *) boxffi_select,
	(void *) password_prepare,
	(void *) tarantool_error_message,
	(void *) load_cfg,
	(void *) box_set_listen,
	(void *) box_set_replication_source,
	(void *) box_set_wal_mode,
	(void *) box_set_log_level,
	(void *) box_set_io_collect_interval,
	(void *) box_set_snap_io_rate_limit,
	(void *) box_set_too_long_threshold,
	(void *) bsdsocket_local_resolve,
	(void *) bsdsocket_nonblock,
	(void *) base64_decode,
	(void *) base64_encode,
	(void *) base64_bufsize,
	(void *) SHA1internal,
	(void *) guava,
	(void *) random_bytes,
	(void *) fiber_time,
	(void *) fiber_time64,
	(void *) sophia_schedule,
<<<<<<< HEAD
=======
	(void *) tarantool_lua_slab_cache,
	(void *) ibuf_create,
	(void *) ibuf_destroy,
	(void *) ibuf_reserve_nothrow_slow
>>>>>>> 75af9e35
};<|MERGE_RESOLUTION|>--- conflicted
+++ resolved
@@ -67,11 +67,8 @@
 	(void *) fiber_time,
 	(void *) fiber_time64,
 	(void *) sophia_schedule,
-<<<<<<< HEAD
-=======
 	(void *) tarantool_lua_slab_cache,
 	(void *) ibuf_create,
 	(void *) ibuf_destroy,
-	(void *) ibuf_reserve_nothrow_slow
->>>>>>> 75af9e35
+	(void *) ibuf_reserve_nothrow_slow,
 };