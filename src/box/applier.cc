--- conflicted
+++ resolved
@@ -333,20 +333,13 @@
 				 */
 				applier_join(applier, r);
 			}
-<<<<<<< HEAD
 			applier_subscribe(applier, r);
 			/*
 			 * subscribe() has an infinite loop which
 			 * is stoppable only with fiber_cancel().
 			 */
 			assert(0);
-			return;
-=======
-			ev_io_stop(loop(), &applier->io);
-			iobuf_reset(applier->iobuf);
-			/* Don't close the socket */
 			return 0;
->>>>>>> 6c80719e
 		} catch (ClientError *e) {
 			/* log logical error which caused replica to stop */
 			e->log();
