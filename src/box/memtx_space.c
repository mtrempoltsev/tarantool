/*
 * Copyright 2010-2016, Tarantool AUTHORS, please see AUTHORS file.
 *
 * Redistribution and use in source and binary forms, with or
 * without modification, are permitted provided that the following
 * conditions are met:
 *
 * 1. Redistributions of source code must retain the above
 *    copyright notice, this list of conditions and the
 *    following disclaimer.
 *
 * 2. Redistributions in binary form must reproduce the above
 *    copyright notice, this list of conditions and the following
 *    disclaimer in the documentation and/or other materials
 *    provided with the distribution.
 *
 * THIS SOFTWARE IS PROVIDED BY <COPYRIGHT HOLDER> ``AS IS'' AND
 * ANY EXPRESS OR IMPLIED WARRANTIES, INCLUDING, BUT NOT LIMITED
 * TO, THE IMPLIED WARRANTIES OF MERCHANTABILITY AND FITNESS FOR
 * A PARTICULAR PURPOSE ARE DISCLAIMED. IN NO EVENT SHALL
 * <COPYRIGHT HOLDER> OR CONTRIBUTORS BE LIABLE FOR ANY DIRECT,
 * INDIRECT, INCIDENTAL, SPECIAL, EXEMPLARY, OR CONSEQUENTIAL
 * DAMAGES (INCLUDING, BUT NOT LIMITED TO, PROCUREMENT OF
 * SUBSTITUTE GOODS OR SERVICES; LOSS OF USE, DATA, OR PROFITS; OR
 * BUSINESS INTERRUPTION) HOWEVER CAUSED AND ON ANY THEORY OF
 * LIABILITY, WHETHER IN CONTRACT, STRICT LIABILITY, OR TORT
 * (INCLUDING NEGLIGENCE OR OTHERWISE) ARISING IN ANY WAY OUT OF
 * THE USE OF THIS SOFTWARE, EVEN IF ADVISED OF THE POSSIBILITY OF
 * SUCH DAMAGE.
 */
#include "memtx_space.h"
#include "space.h"
#include "iproto_constants.h"
#include "txn.h"
#include "tuple_update.h"
#include "xrow.h"
#include "memtx_hash.h"
#include "memtx_tree.h"
#include "memtx_rtree.h"
#include "memtx_bitset.h"
#include "memtx_tuple.h"
#include "column_mask.h"
#include "sequence.h"

static void
memtx_space_destroy(struct space *space)
{
	free(space);
}

static size_t
memtx_space_bsize(struct space *space)
{
	struct memtx_space *memtx_space = (struct memtx_space *)space;
	return memtx_space->bsize;
}

/* {{{ DML */

void
memtx_space_update_bsize(struct space *space,
			 const struct tuple *old_tuple,
			 const struct tuple *new_tuple)
{
	struct memtx_space *memtx_space = (struct memtx_space *)space;
	ssize_t old_bsize = old_tuple ? box_tuple_bsize(old_tuple) : 0;
	ssize_t new_bsize = new_tuple ? box_tuple_bsize(new_tuple) : 0;
	assert((ssize_t)memtx_space->bsize + new_bsize - old_bsize >= 0);
	memtx_space->bsize += new_bsize - old_bsize;
}

/**
 * A version of space_replace for a space which has
 * no indexes (is not yet fully built).
 */
int
memtx_space_replace_no_keys(struct space *space, struct tuple *old_tuple,
			    struct tuple *new_tuple,
			    enum dup_replace_mode mode, struct tuple **result)
{
	(void)old_tuple;
	(void)new_tuple;
	(void)mode;
	(void)result;
	struct index *index = index_find(space, 0);
	assert(index == NULL); /* not reached. */
	(void) index;
	return -1;
}

enum {
	/**
	 * This number is calculated based on the
	 * max (realistic) number of insertions
	 * a deletion from a B-tree or an R-tree
	 * can lead to, and, as a result, the max
	 * number of new block allocations.
	 */
	RESERVE_EXTENTS_BEFORE_DELETE = 8,
	RESERVE_EXTENTS_BEFORE_REPLACE = 16
};

/**
 * A short-cut version of replace() used during bulk load
 * from snapshot.
 */
int
memtx_space_replace_build_next(struct space *space, struct tuple *old_tuple,
			       struct tuple *new_tuple,
			       enum dup_replace_mode mode,
			       struct tuple **result)
{
	assert(old_tuple == NULL && mode == DUP_INSERT);
	(void)mode;
	*result = NULL;
	if (old_tuple) {
		/*
		 * Called from txn_rollback() In practice
		 * is impossible: all possible checks for tuple
		 * validity are done before the space is changed,
		 * and WAL is off, so this part can't fail.
		 */
		panic("Failed to commit transaction when loading "
		      "from snapshot");
	}
	if (index_build_next(space->index[0], new_tuple) != 0)
		return -1;
	memtx_space_update_bsize(space, NULL, new_tuple);
	return 0;
}

/**
 * A short-cut version of replace() used when loading
 * data from XLOG files.
 */
int
memtx_space_replace_primary_key(struct space *space, struct tuple *old_tuple,
				struct tuple *new_tuple,
				enum dup_replace_mode mode,
				struct tuple **result)
{
	if (index_replace(space->index[0], old_tuple,
			  new_tuple, mode, &old_tuple) != 0)
		return -1;
	memtx_space_update_bsize(space, old_tuple, new_tuple);
	*result = old_tuple;
	return 0;
}

/**
 * @brief A single method to handle REPLACE, DELETE and UPDATE.
 *
 * @param space space
 * @param old_tuple the tuple that should be removed (can be NULL)
 * @param new_tuple the tuple that should be inserted (can be NULL)
 * @param mode      dup_replace_mode, used only if new_tuple is not
 *                  NULL and old_tuple is NULL, and only for the
 *                  primary key.
 *
 * For DELETE, new_tuple must be NULL. old_tuple must be
 * previously found in the primary key.
 *
 * For REPLACE, old_tuple must be NULL. The additional
 * argument dup_replace_mode further defines how REPLACE
 * should proceed.
 *
 * For UPDATE, both old_tuple and new_tuple must be given,
 * where old_tuple must be previously found in the primary key.
 *
 * Let's consider these three cases in detail:
 *
 * 1. DELETE, old_tuple is not NULL, new_tuple is NULL
 *    The effect is that old_tuple is removed from all
 *    indexes. dup_replace_mode is ignored.
 *
 * 2. REPLACE, old_tuple is NULL, new_tuple is not NULL,
 *    has one simple sub-case and two with further
 *    ramifications:
 *
 *	A. dup_replace_mode is DUP_INSERT. Attempts to insert the
 *	new tuple into all indexes. If *any* of the unique indexes
 *	has a duplicate key, deletion is aborted, all of its
 *	effects are removed, and an error is thrown.
 *
 *	B. dup_replace_mode is DUP_REPLACE. It means an existing
 *	tuple has to be replaced with the new one. To do it, tries
 *	to find a tuple with a duplicate key in the primary index.
 *	If the tuple is not found, throws an error. Otherwise,
 *	replaces the old tuple with a new one in the primary key.
 *	Continues on to secondary keys, but if there is any
 *	secondary key, which has a duplicate tuple, but one which
 *	is different from the duplicate found in the primary key,
 *	aborts, puts everything back, throws an exception.
 *
 *	For example, if there is a space with 3 unique keys and
 *	two tuples { 1, 2, 3 } and { 3, 1, 2 }:
 *
 *	This REPLACE/DUP_REPLACE is OK: { 1, 5, 5 }
 *	This REPLACE/DUP_REPLACE is not OK: { 2, 2, 2 } (there
 *	is no tuple with key '2' in the primary key)
 *	This REPLACE/DUP_REPLACE is not OK: { 1, 1, 1 } (there
 *	is a conflicting tuple in the secondary unique key).
 *
 *	C. dup_replace_mode is DUP_REPLACE_OR_INSERT. If
 *	there is a duplicate tuple in the primary key, behaves the
 *	same way as DUP_REPLACE, otherwise behaves the same way as
 *	DUP_INSERT.
 *
 * 3. UPDATE has to delete the old tuple and insert a new one.
 *    dup_replace_mode is ignored.
 *    Note that old_tuple primary key doesn't have to match
 *    new_tuple primary key, thus a duplicate can be found.
 *    For this reason, and since there can be duplicates in
 *    other indexes, UPDATE is the same as DELETE +
 *    REPLACE/DUP_INSERT.
 *
 * @return old_tuple. DELETE, UPDATE and REPLACE/DUP_REPLACE
 * always produce an old tuple. REPLACE/DUP_INSERT always returns
 * NULL. REPLACE/DUP_REPLACE_OR_INSERT may or may not find
 * a duplicate.
 *
 * The method is all-or-nothing in all cases. Changes are either
 * applied to all indexes, or nothing applied at all.
 *
 * Note, that even in case of REPLACE, dup_replace_mode only
 * affects the primary key, for secondary keys it's always
 * DUP_INSERT.
 *
 * The call never removes more than one tuple: if
 * old_tuple is given, dup_replace_mode is ignored.
 * Otherwise, it's taken into account only for the
 * primary key.
 */
int
memtx_space_replace_all_keys(struct space *space, struct tuple *old_tuple,
			     struct tuple *new_tuple,
			     enum dup_replace_mode mode,
			     struct tuple **result)
{
	/*
	 * Ensure we have enough slack memory to guarantee
	 * successful statement-level rollback.
	 */
	if (memtx_index_extent_reserve(new_tuple ?
				       RESERVE_EXTENTS_BEFORE_REPLACE :
				       RESERVE_EXTENTS_BEFORE_DELETE) != 0)
		return -1;

	uint32_t i = 0;

	/* Update the primary key */
	struct index *pk = index_find(space, 0);
	if (pk == NULL)
		return -1;
	assert(pk->def->opts.is_unique);
	/*
	 * If old_tuple is not NULL, the index has to
	 * find and delete it, or return an error.
	 */
	if (index_replace(pk, old_tuple, new_tuple, mode, &old_tuple) != 0)
		return -1;
	assert(old_tuple || new_tuple);

	/* Update secondary keys. */
	for (i++; i < space->index_count; i++) {
		struct tuple *unused;
		struct index *index = space->index[i];
		if (index_replace(index, old_tuple, new_tuple,
				  DUP_INSERT, &unused) != 0)
			goto rollback;
	}

	memtx_space_update_bsize(space, old_tuple, new_tuple);
	*result = old_tuple;
	return 0;

rollback:
	for (; i > 0; i--) {
		struct tuple *unused;
		struct index *index = space->index[i - 1];
		/* Rollback must not fail. */
		if (index_replace(index, new_tuple, old_tuple,
				  DUP_INSERT, &unused) != 0) {
			diag_log();
			unreachable();
			panic("failed to rollback change");
		}
	}
	return -1;
}

static inline enum dup_replace_mode
dup_replace_mode(uint32_t op)
{
	return op == IPROTO_INSERT ? DUP_INSERT : DUP_REPLACE_OR_INSERT;
}

static int
memtx_space_apply_initial_join_row(struct space *space, struct request *request)
{
	struct memtx_space *memtx_space = (struct memtx_space *)space;
	if (request->type != IPROTO_INSERT) {
		diag_set(ClientError, ER_UNKNOWN_REQUEST_TYPE, request->type);
		return -1;
	}
	request->header->replica_id = 0;
	struct txn *txn = txn_begin_stmt(space);
	if (txn == NULL)
		return -1;
	struct txn_stmt *stmt = txn_current_stmt(txn);
	stmt->new_tuple = memtx_tuple_new(space->format, request->tuple,
					  request->tuple_end);
	if (stmt->new_tuple == NULL)
		goto rollback;
	tuple_ref(stmt->new_tuple);
	if (memtx_space->replace(space, NULL, stmt->new_tuple,
				 DUP_INSERT, &stmt->old_tuple) != 0)
		goto rollback;
	return txn_commit_stmt(txn, request);

rollback:
	say_error("rollback: %s", diag_last_error(diag_get())->errmsg);
	txn_rollback_stmt();
	return -1;
}

static int
memtx_space_execute_replace(struct space *space, struct txn *txn,
			    struct request *request, struct tuple **result)
{
	struct memtx_space *memtx_space = (struct memtx_space *)space;
	struct txn_stmt *stmt = txn_current_stmt(txn);
	enum dup_replace_mode mode = dup_replace_mode(request->type);
	stmt->new_tuple = memtx_tuple_new(space->format, request->tuple,
					  request->tuple_end);
	if (stmt->new_tuple == NULL)
		return -1;
	tuple_ref(stmt->new_tuple);
	struct tuple *old_tuple;
	if (memtx_space->replace(space, stmt->old_tuple, stmt->new_tuple,
				 mode, &old_tuple) != 0)
		return -1;
	stmt->old_tuple = old_tuple;
	stmt->engine_savepoint = stmt;
	/** The new tuple is referenced by the primary key. */
	*result = stmt->new_tuple;
	return 0;
}

static int
memtx_space_execute_delete(struct space *space, struct txn *txn,
			   struct request *request, struct tuple **result)
{
	struct memtx_space *memtx_space = (struct memtx_space *)space;
	struct txn_stmt *stmt = txn_current_stmt(txn);
	/* Try to find the tuple by unique key. */
	struct index *pk = index_find_unique(space, request->index_id);
	if (pk == NULL)
		return -1;
	const char *key = request->key;
	uint32_t part_count = mp_decode_array(&key);
	if (exact_key_validate(pk->def->key_def, key, part_count) != 0)
		return -1;
	if (index_get(pk, key, part_count, &stmt->old_tuple) != 0)
		return -1;
	struct tuple *old_tuple = NULL;
	if (stmt->old_tuple != NULL &&
	    memtx_space->replace(space, stmt->old_tuple, stmt->new_tuple,
				 DUP_REPLACE_OR_INSERT, &old_tuple) != 0)
		return -1;
	stmt->old_tuple = old_tuple;
	stmt->engine_savepoint = stmt;
	*result = stmt->old_tuple;
	return 0;
}

static int
memtx_space_execute_update(struct space *space, struct txn *txn,
			   struct request *request, struct tuple **result)
{
	struct memtx_space *memtx_space = (struct memtx_space *)space;
	struct txn_stmt *stmt = txn_current_stmt(txn);
	/* Try to find the tuple by unique key. */
	struct index *pk = index_find_unique(space, request->index_id);
	if (pk == NULL)
		return -1;
	const char *key = request->key;
	uint32_t part_count = mp_decode_array(&key);
	if (exact_key_validate(pk->def->key_def, key, part_count) != 0)
		return -1;
	if (index_get(pk, key, part_count, &stmt->old_tuple) != 0)
		return -1;

	if (stmt->old_tuple == NULL) {
		*result = NULL;
		return 0;
	}

	/* Update the tuple; legacy, request ops are in request->tuple */
	uint32_t new_size = 0, bsize;
	const char *old_data = tuple_data_range(stmt->old_tuple, &bsize);
	const char *new_data =
		tuple_update_execute(region_aligned_alloc_cb, &fiber()->gc,
				     request->tuple, request->tuple_end,
				     old_data, old_data + bsize,
				     &new_size, request->index_base, NULL);
	if (new_data == NULL)
		return -1;

	stmt->new_tuple = memtx_tuple_new(space->format, new_data,
					  new_data + new_size);
	if (stmt->new_tuple == NULL)
		return -1;
	tuple_ref(stmt->new_tuple);
	struct tuple *old_tuple = NULL;
	if (stmt->old_tuple != NULL &&
	    memtx_space->replace(space, stmt->old_tuple, stmt->new_tuple,
				 DUP_REPLACE, &old_tuple) != 0)
		return -1;
	stmt->old_tuple = old_tuple;
	stmt->engine_savepoint = stmt;
	*result = stmt->new_tuple;
	return 0;
}

static int
memtx_space_execute_upsert(struct space *space, struct txn *txn,
			   struct request *request)
{
	struct memtx_space *memtx_space = (struct memtx_space *)space;
	struct txn_stmt *stmt = txn_current_stmt(txn);
	/*
	 * Check all tuple fields: we should produce an error on
	 * malformed tuple even if upsert turns into an update.
	 */
	if (tuple_validate_raw(space->format, request->tuple))
		return -1;

	struct index *index = index_find_unique(space, 0);
	if (index == NULL)
		return -1;

	uint32_t part_count = index->def->key_def->part_count;
	/* Extract the primary key from tuple. */
	const char *key = tuple_extract_key_raw(request->tuple,
						request->tuple_end,
						index->def->key_def, NULL);
	if (key == NULL)
		return -1;
	/* Cut array header */
	mp_decode_array(&key);

	/* Try to find the tuple by primary key. */
	if (index_get(index, key, part_count, &stmt->old_tuple) != 0)
		return -1;

	if (stmt->old_tuple == NULL) {
		/**
		 * Old tuple was not found. A write optimized
		 * engine may only know this after commit, so
		 * some errors which happen on this branch would
		 * only make it to the error log in it.
		 * To provide identical semantics, we should not throw
		 * anything. However, considering the kind of
		 * error which may occur, throwing it won't break
		 * cross-engine compatibility:
		 * - update ops are checked before commit
		 * - OOM may happen at any time
		 * - duplicate key has to be checked by
		 *   write-optimized engine before commit, so if
		 *   we get it here, it's also OK to throw it
		 * @sa https://github.com/tarantool/tarantool/issues/1156
		 */
		if (tuple_update_check_ops(region_aligned_alloc_cb, &fiber()->gc,
				       request->ops, request->ops_end,
				       request->index_base)) {
			return -1;
		}
		stmt->new_tuple = memtx_tuple_new(space->format,
						  request->tuple,
						  request->tuple_end);
		if (stmt->new_tuple == NULL)
			return -1;
		tuple_ref(stmt->new_tuple);
	} else {
		uint32_t new_size = 0, bsize;
		const char *old_data = tuple_data_range(stmt->old_tuple,
							&bsize);
		/*
		 * Update the tuple.
		 * tuple_upsert_execute() fails on totally wrong
		 * tuple ops, but ignores ops that not suitable
		 * for the tuple.
		 */
		uint64_t column_mask = COLUMN_MASK_FULL;
		const char *new_data =
			tuple_upsert_execute(region_aligned_alloc_cb,
					     &fiber()->gc, request->ops,
					     request->ops_end, old_data,
					     old_data + bsize, &new_size,
					     request->index_base, false,
					     &column_mask);
		if (new_data == NULL)
			return -1;

		stmt->new_tuple = memtx_tuple_new(space->format, new_data,
						  new_data + new_size);
		if (stmt->new_tuple == NULL)
			return -1;
		tuple_ref(stmt->new_tuple);

		struct index *pk = space->index[0];
		if (!key_update_can_be_skipped(pk->def->key_def->column_mask,
					       column_mask) &&
		    tuple_compare(stmt->old_tuple, stmt->new_tuple,
				  pk->def->key_def) != 0) {
			/* Primary key is changed: log error and do nothing. */
			diag_set(ClientError, ER_CANT_UPDATE_PRIMARY_KEY,
				 pk->def->name, space_name(space));
			diag_log();
			tuple_unref(stmt->new_tuple);
			stmt->old_tuple = NULL;
			stmt->new_tuple = NULL;
		}
	}
	/*
	 * It's OK to use DUP_REPLACE_OR_INSERT: we don't risk
	 * inserting a new tuple if the old one exists, since
	 * we checked this case explicitly and skipped the upsert
	 * above.
	 */
	struct tuple *old_tuple = NULL;
	if (stmt->new_tuple != NULL &&
	    memtx_space->replace(space, stmt->old_tuple, stmt->new_tuple,
				 DUP_REPLACE_OR_INSERT, &old_tuple) != 0)
		return -1;
	stmt->old_tuple = old_tuple;
	stmt->engine_savepoint = stmt;
	/* Return nothing: UPSERT does not return data. */
	return 0;
}

/**
 * This function simply creates new memtx tuple, refs it and calls space's
 * replace function. In constrast to original memtx_space_execute_replace(), it
 * doesn't handle any transaction routine.
 * Ephemeral spaces shouldn't be involved in transaction routine, since
 * they are used only for internal purposes. Moreover, ephemeral spaces
 * can be created and destroyed within one transaction and rollback of already
 * destroyed space may lead to undefined behaviour. For this reason it
 * doesn't take txn as an argument.
 */
static int
memtx_space_ephemeral_replace(struct space *space, const char *tuple,
				      const char *tuple_end)
{
	struct memtx_space *memtx_space = (struct memtx_space *)space;
	struct tuple *new_tuple = memtx_tuple_new(space->format, tuple,
						  tuple_end);
	if (new_tuple == NULL)
		return -1;
	tuple_ref(new_tuple);
	struct tuple *old_tuple = NULL;
	if (memtx_space->replace(space, old_tuple, new_tuple,
				 DUP_REPLACE_OR_INSERT, &old_tuple) != 0) {
		tuple_unref(new_tuple);
		return -1;
	}
	if (old_tuple != NULL)
		tuple_unref(old_tuple);
	return 0;
}

/**
 * Delete tuple with given key from primary index. Tuple checking is omitted
 * due to the ability of ephemeral spaces to hold nulls in primary key.
 * Generally speaking, it is not correct behaviour owing to ambiguity when
 * fetching/deleting tuple from space with several tuples containing
 * nulls in PK. On the other hand, ephemeral spaces are used only for internal
 * needs, so if it is guaranteed that no such situation occur
 * (when several tuples with nulls in PK exist), it is OK to allow
 * insertion nulls in PK.
 *
 * Similarly to ephemeral replace function,
 * it isn't involved in any transaction routine.
 */
static int
memtx_space_ephemeral_delete(struct space *space, const char *key)
{
	struct memtx_space *memtx_space = (struct memtx_space *)space;
	struct index *primary_index = space_index(space, 0 /* primary index*/);
	if (primary_index == NULL)
		return -1;
	uint32_t part_count = mp_decode_array(&key);
	struct tuple *old_tuple;
	if (index_get(primary_index, key, part_count, &old_tuple) != 0)
		return -1;
	if (old_tuple != NULL &&
	    memtx_space->replace(space, old_tuple, NULL,
				 DUP_REPLACE, &old_tuple) != 0)
		return -1;
	tuple_unref(old_tuple);
	return 0;
}

/* }}} DML */

/* {{{ DDL */

static int
memtx_space_check_index_def(struct space *space, struct index_def *index_def)
{
	if (index_def->key_def->is_nullable) {
		if (index_def->iid == 0) {
			diag_set(ClientError, ER_NULLABLE_PRIMARY,
				 space_name(space));
			return -1;
		}
		if (index_def->type != TREE) {
			diag_set(ClientError, ER_UNSUPPORTED,
				 index_type_strs[index_def->type],
				 "nullable parts");
			return -1;
		}
	}
	switch (index_def->type) {
	case HASH:
		if (! index_def->opts.is_unique) {
			diag_set(ClientError, ER_MODIFY_INDEX,
				 index_def->name, space_name(space),
				 "HASH index must be unique");
			return -1;
		}
		break;
	case TREE:
		/* TREE index has no limitations. */
		break;
	case RTREE:
		if (index_def->key_def->part_count != 1) {
			diag_set(ClientError, ER_MODIFY_INDEX,
				 index_def->name, space_name(space),
				 "RTREE index key can not be multipart");
			return -1;
		}
		if (index_def->opts.is_unique) {
			diag_set(ClientError, ER_MODIFY_INDEX,
				 index_def->name, space_name(space),
				 "RTREE index can not be unique");
			return -1;
		}
		if (index_def->key_def->parts[0].type != FIELD_TYPE_ARRAY) {
			diag_set(ClientError, ER_MODIFY_INDEX,
				 index_def->name, space_name(space),
				 "RTREE index field type must be ARRAY");
			return -1;
		}
		/* no furter checks of parts needed */
		return 0;
	case BITSET:
		if (index_def->key_def->part_count != 1) {
			diag_set(ClientError, ER_MODIFY_INDEX,
				 index_def->name, space_name(space),
				 "BITSET index key can not be multipart");
			return -1;
		}
		if (index_def->opts.is_unique) {
			diag_set(ClientError, ER_MODIFY_INDEX,
				 index_def->name, space_name(space),
				 "BITSET can not be unique");
			return -1;
		}
		if (index_def->key_def->parts[0].type != FIELD_TYPE_UNSIGNED &&
		    index_def->key_def->parts[0].type != FIELD_TYPE_STRING) {
			diag_set(ClientError, ER_MODIFY_INDEX,
				 index_def->name, space_name(space),
				 "BITSET index field type must be NUM or STR");
			return -1;
		}
		/* no furter checks of parts needed */
		return 0;
	default:
		diag_set(ClientError, ER_INDEX_TYPE,
			 index_def->name, space_name(space));
		return -1;
	}
	/* Only HASH and TREE indexes checks parts there */
	/* Check that there are no ANY, ARRAY, MAP parts */
	for (uint32_t i = 0; i < index_def->key_def->part_count; i++) {
		struct key_part *part = &index_def->key_def->parts[i];
		if (part->type <= FIELD_TYPE_ANY ||
		    part->type >= FIELD_TYPE_ARRAY) {
			diag_set(ClientError, ER_MODIFY_INDEX,
				 index_def->name, space_name(space),
				 tt_sprintf("field type '%s' is not supported",
					    field_type_strs[part->type]));
			return -1;
		}
	}
	return 0;
}

static struct snapshot_iterator *
sequence_data_index_create_snapshot_iterator(struct index *index)
{
	(void)index;
	return sequence_data_iterator_create();
}

static struct index *
sequence_data_index_new(struct memtx_engine *memtx, struct index_def *def)
{
	struct memtx_hash_index *index = memtx_hash_index_new(memtx, def);
	if (index == NULL)
		return NULL;

	static struct index_vtab vtab;
	static bool vtab_initialized;
	if (!vtab_initialized) {
		vtab = *index->base.vtab;
		vtab.create_snapshot_iterator =
			sequence_data_index_create_snapshot_iterator;
		vtab_initialized = true;
	}

	index->base.vtab = &vtab;
	return &index->base;
}

static struct index *
memtx_space_create_index(struct space *space, struct index_def *index_def)
{
	struct memtx_engine *memtx = (struct memtx_engine *)space->engine;

	if (space->def->id == BOX_SEQUENCE_DATA_ID) {
		/*
		 * The content of _sequence_data is not updated
		 * when a sequence is used for auto increment in
		 * a space. To make sure all sequence values are
		 * written to snapshot, use a special snapshot
		 * iterator that walks over the sequence cache.
		 */
		return sequence_data_index_new(memtx, index_def);
	}

	switch (index_def->type) {
	case HASH:
		return (struct index *)memtx_hash_index_new(memtx, index_def);
	case TREE:
		return (struct index *)memtx_tree_index_new(memtx, index_def);
	case RTREE:
		return (struct index *)memtx_rtree_index_new(memtx, index_def);
	case BITSET:
		return (struct index *)memtx_bitset_index_new(memtx, index_def);
	default:
		unreachable();
		return NULL;
	}
}

/**
 * Replicate engine state in a newly created space.
 * This function is invoked when executing a replace into _index
 * space originating either from a snapshot or from the binary
 * log. It brings the newly created space up to date with the
 * engine recovery state: if the event comes from the snapshot,
 * then the primary key is not built, otherwise it's created
 * right away.
 */
static void
memtx_space_do_add_primary_key(struct space *space,
			       enum memtx_recovery_state state)
{
	struct memtx_space *memtx_space = (struct memtx_space *)space;
	switch (state) {
	case MEMTX_INITIALIZED:
		panic("can't create a new space before snapshot recovery");
		break;
	case MEMTX_INITIAL_RECOVERY:
		index_begin_build(space->index[0]);
		memtx_space->replace = memtx_space_replace_build_next;
		break;
	case MEMTX_FINAL_RECOVERY:
		index_begin_build(space->index[0]);
		index_end_build(space->index[0]);
		memtx_space->replace = memtx_space_replace_primary_key;
		break;
	case MEMTX_OK:
		index_begin_build(space->index[0]);
		index_end_build(space->index[0]);
		memtx_space->replace = memtx_space_replace_all_keys;
		break;
	}
}

static int
memtx_space_add_primary_key(struct space *space)
{
	struct memtx_engine *memtx = (struct memtx_engine *)space->engine;
	memtx_space_do_add_primary_key(space, memtx->state);
	return 0;
}

static int
memtx_space_check_format(struct space *new_space, struct space *old_space)
{
	if (old_space->index_count == 0)
		return 0;
	struct index *pk = old_space->index[0];
	if (index_size(pk) == 0)
		return 0;

	struct iterator *it = index_create_iterator(pk, ITER_ALL, NULL, 0);
	if (it == NULL)
		return -1;

	int rc;
	struct tuple *tuple;
	while ((rc = iterator_next(it, &tuple)) == 0 && tuple != NULL) {
		/*
		 * Check that the tuple is OK according to the
		 * new format.
		 */
		rc = tuple_validate(new_space->format, tuple);
		if (rc != 0)
			break;
	}
	iterator_delete(it);
	return rc;
}

static void
memtx_space_drop_primary_key(struct space *space)
{
	struct memtx_space *memtx_space = (struct memtx_space *)space;
	memtx_space->replace = memtx_space_replace_no_keys;
}

static void
memtx_init_system_space(struct space *space)
{
	memtx_space_do_add_primary_key(space, MEMTX_OK);
}

static void
memtx_init_ephemeral_space(struct space *space)
{
	memtx_space_do_add_primary_key(space, MEMTX_OK);
}

static int
memtx_space_build_secondary_key(struct space *old_space,
				struct space *new_space,
				struct index *new_index)
{
	/**
	 * If it's a secondary key, and we're not building them
	 * yet (i.e. it's snapshot recovery for memtx), do nothing.
	 */
	if (new_index->def->iid != 0) {
		struct memtx_space *memtx_space;
		memtx_space = (struct memtx_space *)new_space;
		if (!(memtx_space->replace == memtx_space_replace_all_keys))
			return 0;
	}
	struct index *pk = index_find(old_space, 0);
	if (pk == NULL)
		return -1;

	struct errinj *inj = errinj(ERRINJ_BUILD_SECONDARY, ERRINJ_INT);
	if (inj != NULL && inj->iparam == (int)new_index->def->iid) {
		diag_set(ClientError, ER_INJECTION, "buildSecondaryKey");
		return -1;
	}

	/* Now deal with any kind of add index during normal operation. */
	struct iterator *it = index_create_iterator(pk, ITER_ALL, NULL, 0);
	if (it == NULL)
		return -1;

	/*
	 * The index has to be built tuple by tuple, since
	 * there is no guarantee that all tuples satisfy
	 * new index' constraints. If any tuple can not be
	 * added to the index (insufficient number of fields,
	 * etc., the build is aborted.
	 */
	/* Build the new index. */
	int rc;
	struct tuple *tuple;
	while ((rc = iterator_next(it, &tuple)) == 0 && tuple != NULL) {
		/*
		 * Check that the tuple is OK according to the
		 * new format.
		 */
		rc = tuple_validate(new_space->format, tuple);
		if (rc != 0)
			break;
		/*
		 * @todo: better message if there is a duplicate.
		 */
		struct tuple *old_tuple;
		rc = index_replace(new_index, NULL, tuple,
				   DUP_INSERT, &old_tuple);
		if (rc != 0)
			break;
		assert(old_tuple == NULL); /* Guaranteed by DUP_INSERT. */
		(void) old_tuple;
	}
	iterator_delete(it);
	return rc;
}

static void
memtx_space_prune(struct space *space)
{
	struct index *index = space_index(space, 0);
	if (index == NULL)
		return;

	struct iterator *it = index_create_iterator(index, ITER_ALL, NULL, 0);
	if (it == NULL)
		goto fail;
	int rc;
	struct tuple *tuple;
	while ((rc = iterator_next(it, &tuple)) == 0 && tuple != NULL)
		tuple_unref(tuple);
	iterator_delete(it);
	if (rc == 0)
		return;
fail:
	/*
	 * This function is called from space_vtab::commit_alter()
	 * or commit_truncate(), which do not tolerate failures,
	 * so we have no other choice but panic here. Good news is
	 * memtx iterators do not fail so we should not normally
	 * get here.
	 */
	diag_log();
	unreachable();
	panic("failed to prune space");
}

<<<<<<< HEAD
static void
memtx_space_ephemeral_cleanup(struct space *space)
{
	memtx_space_prune(space);
}

static void
memtx_space_commit_truncate(struct space *old_space,
			    struct space *new_space)
{
	(void)new_space;
	memtx_space_prune(old_space);
}

=======
>>>>>>> 57d3188d
static int
memtx_space_prepare_alter(struct space *old_space, struct space *new_space)
{
	struct memtx_space *old_memtx_space = (struct memtx_space *)old_space;
	struct memtx_space *new_memtx_space = (struct memtx_space *)new_space;
	new_memtx_space->replace = old_memtx_space->replace;
	bool is_empty = old_space->index_count == 0 ||
			index_size(old_space->index[0]) == 0;
	return space_def_check_compatibility(old_space->def,
					     new_space->def, is_empty);
}

static void
memtx_space_commit_alter(struct space *old_space, struct space *new_space)
{
	struct memtx_space *old_memtx_space = (struct memtx_space *)old_space;
	struct memtx_space *new_memtx_space = (struct memtx_space *)new_space;
	bool is_empty = new_space->index_count == 0 ||
			index_size(new_space->index[0]) == 0;

	/*
	 * Delete all tuples when the last index is dropped
	 * or the space is truncated.
	 */
	if (is_empty)
		memtx_space_prune(old_space);
	else
		new_memtx_space->bsize = old_memtx_space->bsize;
}

/* }}} DDL */

static const struct space_vtab memtx_space_vtab = {
	/* .destroy = */ memtx_space_destroy,
	/* .bsize = */ memtx_space_bsize,
	/* .apply_initial_join_row = */ memtx_space_apply_initial_join_row,
	/* .execute_replace = */ memtx_space_execute_replace,
	/* .execute_delete = */ memtx_space_execute_delete,
	/* .execute_update = */ memtx_space_execute_update,
	/* .execute_upsert = */ memtx_space_execute_upsert,
	/* .ephemeral_replace = */ memtx_space_ephemeral_replace,
	/* .ephemeral_delete = */ memtx_space_ephemeral_delete,
	/* .ephemeral_cleanup = */ memtx_space_ephemeral_cleanup,
	/* .init_system_space = */ memtx_init_system_space,
	/* .init_ephemeral_space = */ memtx_init_ephemeral_space,
	/* .check_index_def = */ memtx_space_check_index_def,
	/* .create_index = */ memtx_space_create_index,
	/* .add_primary_key = */ memtx_space_add_primary_key,
	/* .drop_primary_key = */ memtx_space_drop_primary_key,
	/* .check_format  = */ memtx_space_check_format,
	/* .build_secondary_key = */ memtx_space_build_secondary_key,
	/* .prepare_alter = */ memtx_space_prepare_alter,
	/* .commit_alter = */ memtx_space_commit_alter,
};

struct space *
memtx_space_new(struct memtx_engine *memtx,
		struct space_def *def, struct rlist *key_list)
{
	struct memtx_space *memtx_space = malloc(sizeof(*memtx_space));
	if (memtx_space == NULL) {
		diag_set(OutOfMemory, sizeof(*memtx_space),
			 "malloc", "struct memtx_space");
		return NULL;
	}

	/* Create a format from key and field definitions. */
	int key_count = 0;
	struct index_def *index_def;
	rlist_foreach_entry(index_def, key_list, link)
		key_count++;
	struct key_def **keys = region_alloc(&fiber()->gc,
					     sizeof(*keys) * key_count);
	if (keys == NULL) {
		free(memtx_space);
		return NULL;
	}
	key_count = 0;
	rlist_foreach_entry(index_def, key_list, link)
		keys[key_count++] = index_def->key_def;

	struct tuple_format *format =
		tuple_format_new(&memtx_tuple_format_vtab, keys, key_count, 0,
				 def->fields, def->field_count, def->dict);
	if (format == NULL) {
		free(memtx_space);
		return NULL;
	}
	format->exact_field_count = def->exact_field_count;
	tuple_format_ref(format);

	if (space_create((struct space *)memtx_space, (struct engine *)memtx,
			 &memtx_space_vtab, def, key_list, format) != 0) {
		tuple_format_unref(format);
		free(memtx_space);
		return NULL;
	}

	/* Format is now referenced by the space. */
	tuple_format_unref(format);

	memtx_space->bsize = 0;
	memtx_space->replace = memtx_space_replace_no_keys;
	return (struct space *)memtx_space;
}<|MERGE_RESOLUTION|>--- conflicted
+++ resolved
@@ -940,23 +940,12 @@
 	panic("failed to prune space");
 }
 
-<<<<<<< HEAD
 static void
 memtx_space_ephemeral_cleanup(struct space *space)
 {
 	memtx_space_prune(space);
 }
 
-static void
-memtx_space_commit_truncate(struct space *old_space,
-			    struct space *new_space)
-{
-	(void)new_space;
-	memtx_space_prune(old_space);
-}
-
-=======
->>>>>>> 57d3188d
 static int
 memtx_space_prepare_alter(struct space *old_space, struct space *new_space)
 {
