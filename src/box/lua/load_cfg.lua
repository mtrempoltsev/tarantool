--- conflicted
+++ resolved
@@ -229,27 +229,12 @@
     replication_timeout     = private.cfg_set_replication_timeout,
     replication_connect_timeout = private.cfg_set_replication_connect_timeout,
     replication_connect_quorum = private.cfg_set_replication_connect_quorum,
-<<<<<<< HEAD
+    replication_sync_lag    = private.cfg_set_replication_sync_lag,
+    replication_sync_timeout = private.cfg_set_replication_sync_timeout,
+    replication_skip_conflict = private.cfg_set_replication_skip_conflict,
     instance_uuid           = check_instance_uuid,
     replicaset_uuid         = check_replicaset_uuid,
-    replication_skip_conflict = private.cfg_set_replication_skip_conflict,
     net_msg_max             = private.cfg_set_net_msg_max,
-=======
-    replication_sync_lag    = private.cfg_set_replication_sync_lag,
-    replication_sync_timeout = private.cfg_set_replication_sync_timeout,
-    instance_uuid           = function()
-        if box.cfg.instance_uuid ~= box.info.uuid then
-            box.error(box.error.CFG, 'instance_uuid',
-                      'Can\'t change instance uuid')
-        end
-    end,
-    replicaset_uuid           = function(new_value)
-        if box.cfg.replicaset_uuid ~= box.info.cluster.uuid then
-            box.error(box.error.CFG, 'replicaset_uuid',
-                      'Can\'t change replicaset uuid')
-        end
-    end,
->>>>>>> 113ade24
 }
 
 local dynamic_cfg_skip_at_load = {
