/*
 * Copyright 2010-2016, Tarantool AUTHORS, please see AUTHORS file.
 *
 * Redistribution and use in source and binary forms, with or
 * without modification, are permitted provided that the following
 * conditions are met:
 *
 * 1. Redistributions of source code must retain the above
 *    copyright notice, this list of conditions and the
 *    following disclaimer.
 *
 * 2. Redistributions in binary form must reproduce the above
 *    copyright notice, this list of conditions and the following
 *    disclaimer in the documentation and/or other materials
 *    provided with the distribution.
 *
 * THIS SOFTWARE IS PROVIDED BY <COPYRIGHT HOLDER> ``AS IS'' AND
 * ANY EXPRESS OR IMPLIED WARRANTIES, INCLUDING, BUT NOT LIMITED
 * TO, THE IMPLIED WARRANTIES OF MERCHANTABILITY AND FITNESS FOR
 * A PARTICULAR PURPOSE ARE DISCLAIMED. IN NO EVENT SHALL
 * <COPYRIGHT HOLDER> OR CONTRIBUTORS BE LIABLE FOR ANY DIRECT,
 * INDIRECT, INCIDENTAL, SPECIAL, EXEMPLARY, OR CONSEQUENTIAL
 * DAMAGES (INCLUDING, BUT NOT LIMITED TO, PROCUREMENT OF
 * SUBSTITUTE GOODS OR SERVICES; LOSS OF USE, DATA, OR PROFITS; OR
 * BUSINESS INTERRUPTION) HOWEVER CAUSED AND ON ANY THEORY OF
 * LIABILITY, WHETHER IN CONTRACT, STRICT LIABILITY, OR TORT
 * (INCLUDING NEGLIGENCE OR OTHERWISE) ARISING IN ANY WAY OUT OF
 * THE USE OF THIS SOFTWARE, EVEN IF ADVISED OF THE POSSIBILITY OF
 * SUCH DAMAGE.
 */
#include "box/box.h"

#include "trivia/config.h"

#include "lua/utils.h" /* lua_hash() */
#include "fiber_pool.h"
#include <say.h>
#include <scoped_guard.h>
#include "identifier.h"
#include "iproto.h"
#include "iproto_constants.h"
#include "recovery.h"
#include "wal.h"
#include "relay.h"
#include "applier.h"
#include <rmean.h>
#include "main.h"
#include "tuple.h"
#include "session.h"
#include "schema.h"
#include "engine.h"
#include "memtx_engine.h"
#include "sysview.h"
#include "blackhole.h"
#include "vinyl.h"
#include "space.h"
#include "index.h"
#include "port.h"
#include "txn.h"
#include "user.h"
#include "cfg.h"
#include "coio.h"
#include "replication.h" /* replica */
#include "title.h"
#include "xrow.h"
#include "xrow_io.h"
#include "xstream.h"
#include "authentication.h"
#include "path_lock.h"
#include "gc.h"
#include "checkpoint.h"
#include "systemd.h"
#include "call.h"
#include "func.h"
#include "sequence.h"

static char status[64] = "unknown";

/** box.stat rmean */
struct rmean *rmean_box;

static void title(const char *new_status)
{
	snprintf(status, sizeof(status), "%s", new_status);
	title_set_status(new_status);
	title_update();
	systemd_snotify("STATUS=%s", status);
}

bool box_checkpoint_is_in_progress = false;

/**
 * If backup is in progress, this points to the gc consumer
 * object that prevents the garbage collector from deleting
 * the checkpoint files that are currently being backed up.
 */
static struct gc_consumer *backup_gc;

/**
 * The instance is in read-write mode: the local checkpoint
 * and all write ahead logs are processed. For a replica,
 * it also means we've successfully connected to the master
 * and began receiving updates from it.
 */
static bool is_box_configured = false;
static bool is_ro = true;
static fiber_cond ro_cond;

/**
 * The following flag is set if the instance failed to
 * synchronize to a sufficient number of replicas to form
 * a quorum and so was forced to switch to read-only mode.
 */
static bool is_orphan;

/* Use the shared instance of xstream for all appliers */
static struct xstream join_stream;
static struct xstream subscribe_stream;

/**
 * The pool of fibers in the transaction processor thread
 * working on incoming messages from net, wal and other
 * threads.
 */
static struct fiber_pool tx_fiber_pool;
/**
 * A separate endpoint for WAL wakeup messages, to
 * ensure that WAL messages are delivered even
 * if all fibers in tx_fiber_pool are used. Without
 * this endpoint, tx thread could deadlock when there
 * are too many messages in flight (gh-1892).
 */
static struct cbus_endpoint tx_prio_endpoint;

static int
box_check_writable(void)
{
	/* box is only writable if box.cfg.read_only == false and */
	if (is_ro || is_orphan) {
		diag_set(ClientError, ER_READONLY);
		diag_log();
		return -1;
	}
	return 0;
}

static void
box_check_writable_xc(void)
{
	if (box_check_writable() != 0)
		diag_raise();
}

static void
box_check_memtx_min_tuple_size(ssize_t memtx_min_tuple_size)
{

	if (memtx_min_tuple_size < 8 || memtx_min_tuple_size > 1048280)
	tnt_raise(ClientError, ER_CFG, "memtx_min_tuple_size",
		  "specified value is out of bounds");
}

static int
process_rw(struct request *request, struct space *space, struct tuple **result)
{
	assert(iproto_type_is_dml(request->type));
	rmean_collect(rmean_box, request->type, 1);
	if (access_check_space(space, PRIV_W) != 0)
		return -1;
	struct txn *txn = txn_begin_stmt(space);
	if (txn == NULL)
		return -1;
	struct tuple *tuple;
	if (space_execute_dml(space, txn, request, &tuple) != 0) {
		txn_rollback_stmt();
		return -1;
	}
	if (result == NULL)
		return txn_commit_stmt(txn, request);
	*result = tuple;
	if (tuple == NULL)
		return txn_commit_stmt(txn, request);
	/*
	 * Pin the tuple locally before the commit,
	 * otherwise it may go away during yield in
	 * when WAL is written in autocommit mode.
	 */
	tuple_ref(tuple);
	int rc = txn_commit_stmt(txn, request);
	if (rc == 0)
		tuple_bless(tuple);
	tuple_unref(tuple);
	return rc;
}

/**
 * Process a no-op request.
 *
 * A no-op request does not affect any space, but it
 * promotes vclock and is written to WAL.
 */
static int
process_nop(struct request *request)
{
	assert(request->type == IPROTO_NOP);
	struct txn *txn = txn_begin_stmt(NULL);
	if (txn == NULL)
		return -1;
	return txn_commit_stmt(txn, request);
}

void
box_set_ro(bool ro)
{
	is_ro = ro;
	fiber_cond_broadcast(&ro_cond);
}

bool
box_is_ro(void)
{
	return is_ro || is_orphan;
}

int
box_wait_ro(bool ro, double timeout)
{
	double deadline = ev_monotonic_now(loop()) + timeout;
	while (is_box_configured == false || box_is_ro() != ro) {
		if (fiber_cond_wait_deadline(&ro_cond, deadline) != 0)
			return -1;
		if (fiber_is_cancelled()) {
			diag_set(FiberIsCancelled);
			return -1;
		}
	}
	return 0;
}

void
box_set_orphan(bool orphan)
{
	if (is_orphan == orphan)
		return; /* nothing to do */

	is_orphan = orphan;
	fiber_cond_broadcast(&ro_cond);

	/* Update the title to reflect the new status. */
	if (is_orphan) {
		say_crit("entering orphan mode");
		title("orphan");
	} else {
		say_crit("leaving orphan mode");
		title("running");
	}
}

struct wal_stream {
	struct xstream base;
	/** How many rows have been recovered so far. */
	size_t rows;
	/** Yield once per 'yield' rows. */
	size_t yield;
};

/**
 * A stub used in txn_commit() during local recovery. We "replay"
 * transactions during local recovery, with WAL turned off.
 * Since each transaction attempts to write itself to WAL at
 * commit, we need an implementation which would fake WAL write.
 */
struct recovery_journal {
	struct journal base;
	struct vclock *vclock;
};

/**
 * Use the current row LSN as commit LSN - vinyl needs to see the
 * exact same signature during local recovery to properly mark
 * min/max LSN of created LSM levels.
 */
static int64_t
recovery_journal_write(struct journal *base,
		       struct journal_entry * /* entry */)
{
	struct recovery_journal *journal = (struct recovery_journal *) base;
	return vclock_sum(journal->vclock);
}

static inline void
recovery_journal_create(struct recovery_journal *journal, struct vclock *v)
{
	journal_create(&journal->base, recovery_journal_write, NULL);
	journal->vclock = v;
}

static inline void
apply_row(struct xstream *stream, struct xrow_header *row)
{
	(void) stream;
	struct request request;
	xrow_decode_dml_xc(row, &request, dml_request_key_map(row->type));
	if (request.type == IPROTO_NOP) {
		if (process_nop(&request) != 0)
			diag_raise();
		return;
	}
	struct space *space = space_cache_find_xc(request.space_id);
	if (process_rw(&request, space, NULL) != 0) {
		say_error("error applying row: %s", request_str(&request));
		diag_raise();
	}
}

static void
apply_wal_row(struct xstream *stream, struct xrow_header *row)
{
	apply_row(stream, row);

	struct wal_stream *xstream =
		container_of(stream, struct wal_stream, base);
	/**
	 * Yield once in a while, but not too often,
	 * mostly to allow signal handling to take place.
	 */
	if (++xstream->rows % xstream->yield == 0)
		fiber_sleep(0);
}

static void
wal_stream_create(struct wal_stream *ctx, size_t wal_max_rows)
{
	xstream_create(&ctx->base, apply_wal_row);
	ctx->rows = 0;
	/**
	 * Make the yield logic covered by the functional test
	 * suite, which has a small setting for rows_per_wal.
	 * Each yield can take up to 1ms if there are no events,
	 * so we can't afford many of them during recovery.
	 */
	ctx->yield = (wal_max_rows >> 4)  + 1;
}

static void
apply_initial_join_row(struct xstream *stream, struct xrow_header *row)
{
	(void) stream;
	struct request request;
	xrow_decode_dml_xc(row, &request, dml_request_key_map(row->type));
	struct space *space = space_cache_find_xc(request.space_id);
	/* no access checks here - applier always works with admin privs */
	space_apply_initial_join_row_xc(space, &request);
}

/* {{{ configuration bindings */

static void
box_check_log(const char *log)
{
	if (log == NULL)
		return;
	if (say_check_init_str(log) == -1) {
		if (diag_last_error(diag_get())->type ==
		    &type_IllegalParams) {
			tnt_raise(ClientError, ER_CFG, "log",
				 diag_last_error(diag_get())->errmsg);
		}
		diag_raise();
	}
}

static enum say_format
box_check_log_format(const char *log_format)
{
	enum say_format format = say_format_by_name(log_format);
	if (format == say_format_MAX)
		tnt_raise(ClientError, ER_CFG, "log_format",
			  "expected 'plain' or 'json'");
	return format;
}

static void
box_check_uri(const char *source, const char *option_name)
{
	if (source == NULL)
		return;
	struct uri uri;

	/* URI format is [host:]service */
	if (uri_parse(&uri, source) || !uri.service) {
		tnt_raise(ClientError, ER_CFG, option_name,
			  "expected host:service or /unix.socket");
	}
}

static void
box_check_replication(void)
{
	int count = cfg_getarr_size("replication");
	for (int i = 0; i < count; i++) {
		const char *source = cfg_getarr_elem("replication", i);
		box_check_uri(source, "replication");
	}
}

static double
box_check_replication_timeout(void)
{
	double timeout = cfg_getd("replication_timeout");
	if (timeout <= 0) {
		tnt_raise(ClientError, ER_CFG, "replication_timeout",
			  "the value must be greather than 0");
	}
	return timeout;
}

static double
box_check_replication_connect_timeout(void)
{
	double timeout = cfg_getd("replication_connect_timeout");
	if (timeout <= 0) {
		tnt_raise(ClientError, ER_CFG, "replication_connect_timeout",
			  "the value must be greather than 0");
	}
	return timeout;
}

static int
box_check_replication_connect_quorum(void)
{
	int quorum = cfg_geti_default("replication_connect_quorum",
				      REPLICATION_CONNECT_QUORUM_ALL);
	if (quorum < 0) {
		tnt_raise(ClientError, ER_CFG, "replication_connect_quorum",
			  "the value must be greater or equal to 0");
	}
	return quorum;
}

static double
box_check_replication_sync_lag(void)
{
	double lag = cfg_getd_default("replication_sync_lag", TIMEOUT_INFINITY);
	if (lag <= 0) {
		tnt_raise(ClientError, ER_CFG, "replication_sync_lag",
			  "the value must be greater than 0");
	}
	return lag;
}

static double
box_check_replication_sync_timeout(void)
{
	double timeout = cfg_getd("replication_sync_timeout");
	if (timeout <= 0) {
		tnt_raise(ClientError, ER_CFG, "replication_sync_timeout",
			  "the value must be greater than 0");
	}
	return timeout;
}

static void
box_check_instance_uuid(struct tt_uuid *uuid)
{
	*uuid = uuid_nil;
	const char *uuid_str = cfg_gets("instance_uuid");
	if (uuid_str != NULL && tt_uuid_from_string(uuid_str, uuid) != 0)
		tnt_raise(ClientError, ER_CFG, "instance_uuid", uuid_str);
}

static void
box_check_replicaset_uuid(struct tt_uuid *uuid)
{
	*uuid = uuid_nil;
	const char *uuid_str = cfg_gets("replicaset_uuid");
	if (uuid_str != NULL && tt_uuid_from_string(uuid_str, uuid) != 0)
		tnt_raise(ClientError, ER_CFG, "replicaset_uuid", uuid_str);
}

static enum wal_mode
box_check_wal_mode(const char *mode_name)
{
	assert(mode_name != NULL); /* checked in Lua */
	int mode = strindex(wal_mode_STRS, mode_name, WAL_MODE_MAX);
	if (mode == WAL_MODE_MAX)
		tnt_raise(ClientError, ER_CFG, "wal_mode", mode_name);
	return (enum wal_mode) mode;
}

static void
box_check_readahead(int readahead)
{
	enum { READAHEAD_MIN = 128, READAHEAD_MAX = 2147483647 };
	if (readahead < (int) READAHEAD_MIN ||
	    readahead > (int) READAHEAD_MAX) {
		tnt_raise(ClientError, ER_CFG, "readahead",
			  "specified value is out of bounds");
	}
}

static void
box_check_checkpoint_count(int checkpoint_count)
{
	if (checkpoint_count < 1) {
		tnt_raise(ClientError, ER_CFG, "checkpoint_count",
			  "the value must not be less than one");
	}
}

static int64_t
box_check_wal_max_rows(int64_t wal_max_rows)
{
	/* check rows_per_wal configuration */
	if (wal_max_rows <= 1) {
		tnt_raise(ClientError, ER_CFG, "rows_per_wal",
			  "the value must be greater than one");
	}
	return wal_max_rows;
}

static int64_t
box_check_wal_max_size(int64_t wal_max_size)
{
	/* check wal_max_bytes configuration */
	if (wal_max_size <= 1) {
		tnt_raise(ClientError, ER_CFG, "wal_max_size",
			  "the value must be greater than one");
	}
	return wal_max_size;
}

static int64_t
box_check_memtx_memory(int64_t memory)
{
	if (memory < 0) {
		tnt_raise(ClientError, ER_CFG, "memtx_memory",
			  "must not be less than 0");
	}
	return memory;
}

static int64_t
box_check_vinyl_memory(int64_t memory)
{
	if (memory < 0) {
		tnt_raise(ClientError, ER_CFG, "vinyl_memory",
			  "must not be less than 0");
	}
	return memory;
}

static void
box_check_vinyl_options(void)
{
	int read_threads = cfg_geti("vinyl_read_threads");
	int write_threads = cfg_geti("vinyl_write_threads");
	int64_t range_size = cfg_geti64("vinyl_range_size");
	int64_t page_size = cfg_geti64("vinyl_page_size");
	int run_count_per_level = cfg_geti("vinyl_run_count_per_level");
	double run_size_ratio = cfg_getd("vinyl_run_size_ratio");
	double bloom_fpr = cfg_getd("vinyl_bloom_fpr");

	box_check_vinyl_memory(cfg_geti64("vinyl_memory"));

	if (read_threads < 1) {
		tnt_raise(ClientError, ER_CFG, "vinyl_read_threads",
			  "must be greater than or equal to 1");
	}
	if (write_threads < 2) {
		tnt_raise(ClientError, ER_CFG, "vinyl_write_threads",
			  "must be greater than or equal to 2");
	}
	if (range_size <= 0) {
		tnt_raise(ClientError, ER_CFG, "vinyl_range_size",
			  "must be greater than 0");
	}
	if (page_size <= 0 || page_size > range_size) {
		tnt_raise(ClientError, ER_CFG, "vinyl_page_size",
			  "must be greater than 0 and less than "
			  "or equal to vinyl_range_size");
	}
	if (run_count_per_level <= 0) {
		tnt_raise(ClientError, ER_CFG, "vinyl_run_count_per_level",
			  "must be greater than 0");
	}
	if (run_size_ratio <= 1) {
		tnt_raise(ClientError, ER_CFG, "vinyl_run_size_ratio",
			  "must be greater than 1");
	}
	if (bloom_fpr <= 0 || bloom_fpr > 1) {
		tnt_raise(ClientError, ER_CFG, "vinyl_bloom_fpr",
			  "must be greater than 0 and less than or equal to 1");
	}
}

void
box_check_config()
{
	struct tt_uuid uuid;
	box_check_log(cfg_gets("log"));
	box_check_log_format(cfg_gets("log_format"));
	box_check_uri(cfg_gets("listen"), "listen");
	box_check_instance_uuid(&uuid);
	box_check_replicaset_uuid(&uuid);
	box_check_replication();
	box_check_replication_timeout();
	box_check_replication_connect_timeout();
	box_check_replication_connect_quorum();
	box_check_replication_sync_lag();
	box_check_replication_sync_timeout();
	box_check_readahead(cfg_geti("readahead"));
	box_check_checkpoint_count(cfg_geti("checkpoint_count"));
	box_check_wal_max_rows(cfg_geti64("rows_per_wal"));
	box_check_wal_max_size(cfg_geti64("wal_max_size"));
	box_check_wal_mode(cfg_gets("wal_mode"));
	box_check_memtx_memory(cfg_geti64("memtx_memory"));
	box_check_memtx_min_tuple_size(cfg_geti64("memtx_min_tuple_size"));
	box_check_vinyl_options();
}

/*
 * Parse box.cfg.replication and create appliers.
 */
static struct applier **
cfg_get_replication(int *p_count)
{

	/* Use static buffer for result */
	static struct applier *appliers[VCLOCK_MAX];

	int count = cfg_getarr_size("replication");
	if (count >= VCLOCK_MAX) {
		tnt_raise(ClientError, ER_CFG, "replication",
				"too many replicas");
	}

	for (int i = 0; i < count; i++) {
		const char *source = cfg_getarr_elem("replication", i);
		struct applier *applier = applier_new(source,
						      &join_stream,
						      &subscribe_stream);
		if (applier == NULL) {
			/* Delete created appliers */
			while (--i >= 0)
				applier_delete(appliers[i]);
			return NULL;
		}
		appliers[i] = applier; /* link to the list */
	}

	*p_count = count;

	return appliers;
}

/*
 * Sync box.cfg.replication with the cluster registry, but
 * don't start appliers.
 */
static void
box_sync_replication(bool connect_quorum)
{
	int count = 0;
	struct applier **appliers = cfg_get_replication(&count);
	if (appliers == NULL)
		diag_raise();

	auto guard = make_scoped_guard([=]{
		for (int i = 0; i < count; i++)
			applier_delete(appliers[i]); /* doesn't affect diag */
	});

	replicaset_connect(appliers, count, connect_quorum);

	guard.is_active = false;
}

void
box_set_replication(void)
{
	if (!is_box_configured) {
		/*
		 * Do nothing, we're in local hot standby mode, this instance
		 * will automatically begin following the replica when local
		 * hot standby mode is finished, see box_cfg().
		 */
		return;
	}

	box_check_replication();
	/*
	 * Try to connect to all replicas within the timeout period.
	 * The configuration will succeed as long as we've managed
	 * to connect to at least replication_connect_quorum
	 * masters.
	 */
	box_sync_replication(true);
	/* Follow replica */
	replicaset_follow();
	/* Wait until appliers are in sync */
	replicaset_sync();
}

void
box_set_replication_timeout(void)
{
	replication_timeout = box_check_replication_timeout();
}

void
box_set_replication_connect_timeout(void)
{
	replication_connect_timeout = box_check_replication_connect_timeout();
}

void
box_set_replication_connect_quorum(void)
{
	replication_connect_quorum = box_check_replication_connect_quorum();
	if (is_box_configured)
		replicaset_check_quorum();
}

void
<<<<<<< HEAD
box_set_replication_skip_conflict(void)
=======
box_set_replication_sync_lag(void)
{
	replication_sync_lag = box_check_replication_sync_lag();
}

void
box_set_replication_sync_timeout(void)
{
	replication_sync_timeout = box_check_replication_sync_timeout();
}

void
box_bind(void)
>>>>>>> 113ade24
{
	replication_skip_conflict = cfg_geti("replication_skip_conflict");
}

void
box_listen(void)
{
	const char *uri = cfg_gets("listen");
	box_check_uri(uri, "listen");
	iproto_listen(uri);
}

void
box_set_log_level(void)
{
	say_set_log_level(cfg_geti("log_level"));
}

void
box_set_log_format(void)
{
	enum say_format format = box_check_log_format(cfg_gets("log_format"));
	say_set_log_format(format);
}

void
box_set_io_collect_interval(void)
{
	ev_set_io_collect_interval(loop(), cfg_getd("io_collect_interval"));
}

void
box_set_snap_io_rate_limit(void)
{
	struct memtx_engine *memtx;
	memtx = (struct memtx_engine *)engine_by_name("memtx");
	assert(memtx != NULL);
	memtx_engine_set_snap_io_rate_limit(memtx,
			cfg_getd("snap_io_rate_limit"));
	struct vinyl_engine *vinyl;
	vinyl = (struct vinyl_engine *)engine_by_name("vinyl");
	assert(vinyl != NULL);
	vinyl_engine_set_snap_io_rate_limit(vinyl,
			cfg_getd("snap_io_rate_limit"));
}

void
box_set_memtx_memory(void)
{
	struct memtx_engine *memtx;
	memtx = (struct memtx_engine *)engine_by_name("memtx");
	assert(memtx != NULL);
	memtx_engine_set_memory_xc(memtx,
		box_check_memtx_memory(cfg_geti64("memtx_memory")));
}

void
box_set_memtx_max_tuple_size(void)
{
	struct memtx_engine *memtx;
	memtx = (struct memtx_engine *)engine_by_name("memtx");
	assert(memtx != NULL);
	memtx_engine_set_max_tuple_size(memtx,
			cfg_geti("memtx_max_tuple_size"));
}

void
box_set_too_long_threshold(void)
{
	too_long_threshold = cfg_getd("too_long_threshold");

	struct vinyl_engine *vinyl;
	vinyl = (struct vinyl_engine *)engine_by_name("vinyl");
	assert(vinyl != NULL);
	vinyl_engine_set_too_long_threshold(vinyl, too_long_threshold);
}

void
box_set_readahead(void)
{
	int readahead = cfg_geti("readahead");
	box_check_readahead(readahead);
	iproto_readahead = readahead;
}

void
box_set_checkpoint_count(void)
{
	int checkpoint_count = cfg_geti("checkpoint_count");
	box_check_checkpoint_count(checkpoint_count);
	gc_set_checkpoint_count(checkpoint_count);
}

void
box_set_vinyl_memory(void)
{
	struct vinyl_engine *vinyl;
	vinyl = (struct vinyl_engine *)engine_by_name("vinyl");
	assert(vinyl != NULL);
	vinyl_engine_set_memory_xc(vinyl,
		box_check_vinyl_memory(cfg_geti64("vinyl_memory")));
}

void
box_set_vinyl_max_tuple_size(void)
{
	struct vinyl_engine *vinyl;
	vinyl = (struct vinyl_engine *)engine_by_name("vinyl");
	assert(vinyl != NULL);
	vinyl_engine_set_max_tuple_size(vinyl,
			cfg_geti("vinyl_max_tuple_size"));
}

void
box_set_vinyl_cache(void)
{
	struct vinyl_engine *vinyl;
	vinyl = (struct vinyl_engine *)engine_by_name("vinyl");
	assert(vinyl != NULL);
	vinyl_engine_set_cache(vinyl, cfg_geti64("vinyl_cache"));
}

void
box_set_vinyl_timeout(void)
{
	struct vinyl_engine *vinyl;
	vinyl = (struct vinyl_engine *)engine_by_name("vinyl");
	assert(vinyl != NULL);
	vinyl_engine_set_timeout(vinyl,	cfg_getd("vinyl_timeout"));
}

void
box_set_net_msg_max(void)
{
	int new_iproto_msg_max = cfg_geti("net_msg_max");
	iproto_set_msg_max(new_iproto_msg_max);
	fiber_pool_set_max_size(&tx_fiber_pool,
				new_iproto_msg_max *
				IPROTO_FIBER_POOL_SIZE_FACTOR);
}

/* }}} configuration bindings */

/**
 * Execute a request against a given space id with
 * a variable-argument tuple described in format.
 *
 * @example: you want to insert 5 into space 1:
 * boxk(IPROTO_INSERT, 1, "[%u]", 5);
 *
 * @example: you want to set field 3 (base 0) of
 * a tuple with key [10, 20] in space 1 to 1000:
 * boxk(IPROTO_UPDATE, 1, "[%u%u][[%s%u%u]]", 10, 20, "=", 3, 1000);
 *
 * @note Since this is for internal use, it has
 * no boundary or misuse checks.
 */
int
boxk(int type, uint32_t space_id, const char *format, ...)
{
	va_list ap;
	struct request request;
	memset(&request, 0, sizeof(request));
	request.type = type;
	request.space_id = space_id;
	va_start(ap, format);
	size_t buf_size = mp_vformat(NULL, 0, format, ap);
	char *buf = (char *)region_alloc(&fiber()->gc, buf_size);
	va_end(ap);
	if (buf == NULL)
		return -1;
	va_start(ap, format);
	if (mp_vformat(buf, buf_size, format, ap) != buf_size)
		assert(0);
	va_end(ap);
	const char *data = buf;
	const char *data_end = buf + buf_size;
	switch (type) {
	case IPROTO_INSERT:
	case IPROTO_REPLACE:
		request.tuple = data;
		request.tuple_end = data_end;
		break;
	case IPROTO_DELETE:
		request.key = data;
		request.key_end = data_end;
		break;
	case IPROTO_UPDATE:
		request.key = data;
		mp_next(&data);
		request.key_end = data;
		request.tuple = data;
		mp_next(&data);
		request.tuple_end = data;
		request.index_base = 0;
		break;
	default:
		unreachable();
	}
	struct space *space = space_cache_find(space_id);
	if (space == NULL)
		return -1;
	return process_rw(&request, space, NULL);
}

int
box_return_tuple(box_function_ctx_t *ctx, box_tuple_t *tuple)
{
	return port_tuple_add(ctx->port, tuple);
}

/* schema_find_id()-like method using only public API */
uint32_t
box_space_id_by_name(const char *name, uint32_t len)
{
	if (len > BOX_NAME_MAX)
		return BOX_ID_NIL;
	uint32_t size = mp_sizeof_array(1) + mp_sizeof_str(len);
	char *begin = (char *) region_alloc(&fiber()->gc, size);
	if (begin == NULL) {
		diag_set(OutOfMemory, size, "region_alloc", "begin");
		return BOX_ID_NIL;
	}
	char *end = mp_encode_array(begin, 1);
	end = mp_encode_str(end, name, len);

	/* NOTE: error and missing key cases are indistinguishable */
	box_tuple_t *tuple;
	if (box_index_get(BOX_VSPACE_ID, 2, begin, end, &tuple) != 0)
		return BOX_ID_NIL;
	if (tuple == NULL)
		return BOX_ID_NIL;
	uint32_t result = BOX_ID_NIL;
	(void) tuple_field_u32(tuple, BOX_SPACE_FIELD_ID, &result);
	return result;
}

uint32_t
box_index_id_by_name(uint32_t space_id, const char *name, uint32_t len)
{
	if (len > BOX_NAME_MAX)
		return BOX_ID_NIL;
	uint32_t size = mp_sizeof_array(2) + mp_sizeof_uint(space_id) +
			mp_sizeof_str(len);
	char *begin = (char *) region_alloc(&fiber()->gc, size);
	if (begin == NULL) {
		diag_set(OutOfMemory, size, "region_alloc", "begin");
		return BOX_ID_NIL;
	}
	char *end = mp_encode_array(begin, 2);
	end = mp_encode_uint(end, space_id);
	end = mp_encode_str(end, name, len);

	/* NOTE: error and missing key cases are indistinguishable */
	box_tuple_t *tuple;
	if (box_index_get(BOX_VINDEX_ID, 2, begin, end, &tuple) != 0)
		return BOX_ID_NIL;
	if (tuple == NULL)
		return BOX_ID_NIL;
	uint32_t result = BOX_ID_NIL;
	(void) tuple_field_u32(tuple, BOX_INDEX_FIELD_ID, &result);
	return result;
}
/** \endcond public */

int
box_process1(struct request *request, box_tuple_t **result)
{
	/* Allow to write to temporary spaces in read-only mode. */
	struct space *space = space_cache_find(request->space_id);
	if (space == NULL)
		return -1;
	if (!space_is_temporary(space) &&
	    space_group_id(space) != GROUP_LOCAL &&
	    box_check_writable() != 0)
		return -1;
	return process_rw(request, space, result);
}

int
box_select(uint32_t space_id, uint32_t index_id,
	   int iterator, uint32_t offset, uint32_t limit,
	   const char *key, const char *key_end,
	   struct port *port)
{
	(void)key_end;

	rmean_collect(rmean_box, IPROTO_SELECT, 1);

	if (iterator < 0 || iterator >= iterator_type_MAX) {
		diag_set(ClientError, ER_ILLEGAL_PARAMS,
			 "Invalid iterator type");
		diag_log();
		return -1;
	}

	struct space *space = space_cache_find(space_id);
	if (space == NULL)
		return -1;
	if (access_check_space(space, PRIV_R) != 0)
		return -1;
	struct index *index = index_find(space, index_id);
	if (index == NULL)
		return -1;

	enum iterator_type type = (enum iterator_type) iterator;
	uint32_t part_count = key ? mp_decode_array(&key) : 0;
	if (key_validate(index->def, type, key, part_count))
		return -1;

	ERROR_INJECT(ERRINJ_TESTING, {
		diag_set(ClientError, ER_INJECTION, "ERRINJ_TESTING");
		return -1;
	});

	struct txn *txn;
	if (txn_begin_ro_stmt(space, &txn) != 0)
		return -1;

	struct iterator *it = index_create_iterator(index, type,
						    key, part_count);
	if (it == NULL) {
		txn_rollback_stmt();
		return -1;
	}

	int rc = 0;
	uint32_t found = 0;
	struct tuple *tuple;
	port_tuple_create(port);
	while (found < limit) {
		rc = iterator_next(it, &tuple);
		if (rc != 0 || tuple == NULL)
			break;
		if (offset > 0) {
			offset--;
			continue;
		}
		rc = port_tuple_add(port, tuple);
		if (rc != 0)
			break;
		found++;
	}
	iterator_delete(it);

	if (rc != 0) {
		port_destroy(port);
		txn_rollback_stmt();
		return -1;
	}
	txn_commit_ro_stmt(txn);
	return 0;
}

int
box_insert(uint32_t space_id, const char *tuple, const char *tuple_end,
	   box_tuple_t **result)
{
	mp_tuple_assert(tuple, tuple_end);
	struct request request;
	memset(&request, 0, sizeof(request));
	request.type = IPROTO_INSERT;
	request.space_id = space_id;
	request.tuple = tuple;
	request.tuple_end = tuple_end;
	return box_process1(&request, result);
}

int
box_replace(uint32_t space_id, const char *tuple, const char *tuple_end,
	    box_tuple_t **result)
{
	mp_tuple_assert(tuple, tuple_end);
	struct request request;
	memset(&request, 0, sizeof(request));
	request.type = IPROTO_REPLACE;
	request.space_id = space_id;
	request.tuple = tuple;
	request.tuple_end = tuple_end;
	return box_process1(&request, result);
}

int
box_delete(uint32_t space_id, uint32_t index_id, const char *key,
	   const char *key_end, box_tuple_t **result)
{
	mp_tuple_assert(key, key_end);
	struct request request;
	memset(&request, 0, sizeof(request));
	request.type = IPROTO_DELETE;
	request.space_id = space_id;
	request.index_id = index_id;
	request.key = key;
	request.key_end = key_end;
	return box_process1(&request, result);
}

int
box_update(uint32_t space_id, uint32_t index_id, const char *key,
	   const char *key_end, const char *ops, const char *ops_end,
	   int index_base, box_tuple_t **result)
{
	mp_tuple_assert(key, key_end);
	mp_tuple_assert(ops, ops_end);
	struct request request;
	memset(&request, 0, sizeof(request));
	request.type = IPROTO_UPDATE;
	request.space_id = space_id;
	request.index_id = index_id;
	request.key = key;
	request.key_end = key_end;
	request.index_base = index_base;
	/** Legacy: in case of update, ops are passed in in request tuple */
	request.tuple = ops;
	request.tuple_end = ops_end;
	return box_process1(&request, result);
}

int
box_upsert(uint32_t space_id, uint32_t index_id, const char *tuple,
	   const char *tuple_end, const char *ops, const char *ops_end,
	   int index_base, box_tuple_t **result)
{
	mp_tuple_assert(ops, ops_end);
	mp_tuple_assert(tuple, tuple_end);
	struct request request;
	memset(&request, 0, sizeof(request));
	request.type = IPROTO_UPSERT;
	request.space_id = space_id;
	request.index_id = index_id;
	request.ops = ops;
	request.ops_end = ops_end;
	request.tuple = tuple;
	request.tuple_end = tuple_end;
	request.index_base = index_base;
	return box_process1(&request, result);
}

/**
 * Trigger space truncation by bumping a counter
 * in _truncate space.
 */
static void
space_truncate(struct space *space)
{
	char tuple_buf[32];
	char *tuple_buf_end = tuple_buf;
	tuple_buf_end = mp_encode_array(tuple_buf_end, 2);
	tuple_buf_end = mp_encode_uint(tuple_buf_end, space_id(space));
	tuple_buf_end = mp_encode_uint(tuple_buf_end, 1);
	assert(tuple_buf_end < tuple_buf + sizeof(tuple_buf));

	char ops_buf[128];
	char *ops_buf_end = ops_buf;
	ops_buf_end = mp_encode_array(ops_buf_end, 1);
	ops_buf_end = mp_encode_array(ops_buf_end, 3);
	ops_buf_end = mp_encode_str(ops_buf_end, "+", 1);
	ops_buf_end = mp_encode_uint(ops_buf_end, 1);
	ops_buf_end = mp_encode_uint(ops_buf_end, 1);
	assert(ops_buf_end < ops_buf + sizeof(ops_buf));

	if (box_upsert(BOX_TRUNCATE_ID, 0, tuple_buf, tuple_buf_end,
		       ops_buf, ops_buf_end, 0, NULL) != 0)
		diag_raise();
}

int
box_truncate(uint32_t space_id)
{
	try {
		struct space *space = space_cache_find_xc(space_id);
		space_truncate(space);
		return 0;
	} catch (Exception *exc) {
		return -1;
	}
}

/** Update a record in _sequence_data space. */
static int
sequence_data_update(uint32_t seq_id, int64_t value)
{
	size_t tuple_buf_size = (mp_sizeof_array(2) +
				 2 * mp_sizeof_uint(UINT64_MAX));
	char *tuple_buf = (char *) region_alloc(&fiber()->gc, tuple_buf_size);
	if (tuple_buf == NULL) {
		diag_set(OutOfMemory, tuple_buf_size, "region", "tuple");
		return -1;
	}
	char *tuple_buf_end = tuple_buf;
	tuple_buf_end = mp_encode_array(tuple_buf_end, 2);
	tuple_buf_end = mp_encode_uint(tuple_buf_end, seq_id);
	tuple_buf_end = (value < 0 ?
			 mp_encode_int(tuple_buf_end, value) :
			 mp_encode_uint(tuple_buf_end, value));
	assert(tuple_buf_end < tuple_buf + tuple_buf_size);

	struct credentials *orig_credentials = effective_user();
	fiber_set_user(fiber(), &admin_credentials);

	int rc = box_replace(BOX_SEQUENCE_DATA_ID,
			     tuple_buf, tuple_buf_end, NULL);

	fiber_set_user(fiber(), orig_credentials);
	return rc;
}

/** Delete a record from _sequence_data space. */
static int
sequence_data_delete(uint32_t seq_id)
{
	size_t key_buf_size = mp_sizeof_array(1) + mp_sizeof_uint(UINT64_MAX);
	char *key_buf = (char *) region_alloc(&fiber()->gc, key_buf_size);
	if (key_buf == NULL) {
		diag_set(OutOfMemory, key_buf_size, "region", "key");
		return -1;
	}
	char *key_buf_end = key_buf;
	key_buf_end = mp_encode_array(key_buf_end, 1);
	key_buf_end = mp_encode_uint(key_buf_end, seq_id);
	assert(key_buf_end < key_buf + key_buf_size);

	struct credentials *orig_credentials = effective_user();
	fiber_set_user(fiber(), &admin_credentials);

	int rc = box_delete(BOX_SEQUENCE_DATA_ID, 0,
			    key_buf, key_buf_end, NULL);

	fiber_set_user(fiber(), orig_credentials);
	return rc;
}

int
box_sequence_next(uint32_t seq_id, int64_t *result)
{
	struct sequence *seq = sequence_cache_find(seq_id);
	if (seq == NULL)
		return -1;
	if (access_check_sequence(seq) != 0)
		return -1;
	int64_t value;
	if (sequence_next(seq, &value) != 0)
		return -1;
	if (sequence_data_update(seq_id, value) != 0)
		return -1;
	*result = value;
	return 0;
}
int
box_sequence_set(uint32_t seq_id, int64_t value)
{
	struct sequence *seq = sequence_cache_find(seq_id);
	if (seq == NULL)
		return -1;
	if (access_check_sequence(seq) != 0)
		return -1;
	if (sequence_set(seq, value) != 0)
		return -1;
	return sequence_data_update(seq_id, value);
}

int
box_sequence_reset(uint32_t seq_id)
{
	struct sequence *seq = sequence_cache_find(seq_id);
	if (seq == NULL)
		return -1;
	if (access_check_sequence(seq) != 0)
		return -1;
	sequence_reset(seq);
	return sequence_data_delete(seq_id);
}

static inline void
box_register_replica(uint32_t id, const struct tt_uuid *uuid)
{
	if (boxk(IPROTO_INSERT, BOX_CLUSTER_ID, "[%u%s]",
		 (unsigned) id, tt_uuid_str(uuid)) != 0)
		diag_raise();
	assert(replica_by_uuid(uuid)->id == id);
}

/**
 * @brief Called when recovery/replication wants to add a new
 * replica to the replica set.
 * replica_set_id() is called as a commit trigger on _cluster
 * space and actually adds the replica to the replica set.
 * @param instance_uuid
 */
static void
box_on_join(const tt_uuid *instance_uuid)
{
	struct replica *replica = replica_by_uuid(instance_uuid);
	if (replica != NULL && replica->id != REPLICA_ID_NIL)
		return; /* nothing to do - already registered */

	box_check_writable_xc();

	/** Find the largest existing replica id. */
	struct space *space = space_cache_find_xc(BOX_CLUSTER_ID);
	struct index *index = index_find_system_xc(space, 0);
	struct iterator *it = index_create_iterator_xc(index, ITER_ALL,
						       NULL, 0);
	IteratorGuard iter_guard(it);
	struct tuple *tuple;
	/** Assign a new replica id. */
	uint32_t replica_id = 1;
	while ((tuple = iterator_next_xc(it)) != NULL) {
		if (tuple_field_u32_xc(tuple,
				       BOX_CLUSTER_FIELD_ID) != replica_id)
			break;
		replica_id++;
	}
	box_register_replica(replica_id, instance_uuid);
}

void
box_process_auth(struct auth_request *request, const char *salt)
{
	rmean_collect(rmean_box, IPROTO_AUTH, 1);

	/* Check that bootstrap has been finished */
	if (!is_box_configured)
		tnt_raise(ClientError, ER_LOADING);

	const char *user = request->user_name;
	uint32_t len = mp_decode_strl(&user);
	authenticate(user, len, salt, request->scramble);
}

void
box_process_join(struct ev_io *io, struct xrow_header *header)
{
	/*
	 * Tarantool 1.7 JOIN protocol diagram (gh-1113)
	 * =============================================
	 *
	 * Replica => Master
	 *
	 * => JOIN { INSTANCE_UUID: replica_uuid }
	 * <= OK { VCLOCK: start_vclock }
	 *    Replica has enough permissions and master is ready for JOIN.
	 *     - start_vclock - vclock of the latest master's checkpoint.
	 *
	 * <= INSERT
	 *    ...
	 *    Initial data: a stream of engine-specifc rows, e.g. snapshot
	 *    rows for memtx or dirty cursor data for Vinyl. Engine can
	 *    use REPLICA_ID, LSN and other fields for internal purposes.
	 *    ...
	 * <= INSERT
	 * <= OK { VCLOCK: stop_vclock } - end of initial JOIN stage.
	 *     - `stop_vclock` - master's vclock when it's done
	 *     done sending rows from the snapshot (i.e. vclock
	 *     for the end of final join).
	 *
	 * <= INSERT/REPLACE/UPDATE/UPSERT/DELETE { REPLICA_ID, LSN }
	 *    ...
	 *    Final data: a stream of WAL rows from `start_vclock` to
	 *    `stop_vclock`, inclusive. REPLICA_ID and LSN fields are
	 *    original values from WAL and master-master replication.
	 *    ...
	 * <= INSERT/REPLACE/UPDATE/UPSERT/DELETE { REPLICA_ID, LSN }
	 * <= OK { VCLOCK: current_vclock } - end of final JOIN stage.
	 *      - `current_vclock` - master's vclock after final stage.
	 *
	 * All packets must have the same SYNC value as initial JOIN request.
	 * Master can send ERROR at any time. Replica doesn't confirm rows
	 * by OKs. Either initial or final stream includes:
	 *  - Cluster UUID in _schema space
	 *  - Registration of master in _cluster space
	 *  - Registration of the new replica in _cluster space
	 */

	assert(header->type == IPROTO_JOIN);

	/* Decode JOIN request */
	struct tt_uuid instance_uuid = uuid_nil;
	xrow_decode_join_xc(header, &instance_uuid);

	/* Check that bootstrap has been finished */
	if (!is_box_configured)
		tnt_raise(ClientError, ER_LOADING);

	/* Forbid connection to itself */
	if (tt_uuid_is_equal(&instance_uuid, &INSTANCE_UUID))
		tnt_raise(ClientError, ER_CONNECTION_TO_SELF);

	/* Check permissions */
	access_check_universe_xc(PRIV_R);

	/*
	 * Unless already registered, the new replica will be
	 * added to _cluster space once the initial join stage
	 * is complete. Fail early if the caller does not have
	 * appropriate access privileges.
	 */
	struct replica *replica = replica_by_uuid(&instance_uuid);
	if (replica == NULL || replica->id == REPLICA_ID_NIL) {
		box_check_writable_xc();
		struct space *space = space_cache_find_xc(BOX_CLUSTER_ID);
		access_check_space_xc(space, PRIV_W);
	}

	/* Forbid replication with disabled WAL */
	if (wal_mode() == WAL_NONE) {
		tnt_raise(ClientError, ER_UNSUPPORTED, "Replication",
			  "wal_mode = 'none'");
	}

	/* Remember start vclock. */
	struct vclock start_vclock;
	/*
	 * The only case when the directory index is empty is
	 * when someone has deleted a snapshot and tries to join
	 * as a replica. Our best effort is to not crash in such
	 * case: raise ER_MISSING_SNAPSHOT.
	 */
	if (checkpoint_last(&start_vclock) < 0)
		tnt_raise(ClientError, ER_MISSING_SNAPSHOT);

	/* Register the replica with the garbage collector. */
	struct gc_consumer *gc = gc_consumer_register(
		tt_sprintf("replica %s", tt_uuid_str(&instance_uuid)),
		&start_vclock, GC_CONSUMER_WAL);
	if (gc == NULL)
		diag_raise();
	auto gc_guard = make_scoped_guard([=]{
		gc_consumer_unregister(gc);
	});

	/* Respond to JOIN request with start_vclock. */
	struct xrow_header row;
	xrow_encode_vclock_xc(&row, &start_vclock);
	row.sync = header->sync;
	coio_write_xrow(io, &row);

	/*
	 * Initial stream: feed replica with dirty data from engines.
	 */
	relay_initial_join(io->fd, header->sync, &start_vclock);
	say_info("initial data sent.");

	/**
	 * Call the server-side hook which stores the replica uuid
	 * in _cluster space after sending the last row but before
	 * sending OK - if the hook fails, the error reaches the
	 * client.
	 */
	box_on_join(&instance_uuid);

	replica = replica_by_uuid(&instance_uuid);
	assert(replica != NULL);
	replica->gc = gc;
	gc_guard.is_active = false;

	/* Remember master's vclock after the last request */
	struct vclock stop_vclock;
	wal_checkpoint(&stop_vclock, false);

	/* Send end of initial stage data marker */
	xrow_encode_vclock_xc(&row, &stop_vclock);
	row.sync = header->sync;
	coio_write_xrow(io, &row);

	/*
	 * Final stage: feed replica with WALs in range
	 * (start_vclock, stop_vclock).
	 */
	relay_final_join(replica, io->fd, header->sync,
			 &start_vclock, &stop_vclock);
	say_info("final data sent.");

	/* Send end of WAL stream marker */
	struct vclock current_vclock;
	wal_checkpoint(&current_vclock, false);
	xrow_encode_vclock_xc(&row, &current_vclock);
	row.sync = header->sync;
	coio_write_xrow(io, &row);
}

void
box_process_subscribe(struct ev_io *io, struct xrow_header *header)
{
	assert(header->type == IPROTO_SUBSCRIBE);

	/* Check that bootstrap has been finished */
	if (!is_box_configured)
		tnt_raise(ClientError, ER_LOADING);

	struct tt_uuid replicaset_uuid = uuid_nil, replica_uuid = uuid_nil;
	struct vclock replica_clock;
	uint32_t replica_version_id;
	vclock_create(&replica_clock);
	xrow_decode_subscribe_xc(header, &replicaset_uuid, &replica_uuid,
				 &replica_clock, &replica_version_id);

	/* Forbid connection to itself */
	if (tt_uuid_is_equal(&replica_uuid, &INSTANCE_UUID))
		tnt_raise(ClientError, ER_CONNECTION_TO_SELF);

	/* Check permissions */
	access_check_universe_xc(PRIV_R);

	/**
	 * Check that the given UUID matches the UUID of the
	 * replica set this replica belongs to. Used to handshake
	 * replica connect, and refuse a connection from a replica
	 * which belongs to a different replica set.
	 */
	if (!tt_uuid_is_equal(&replicaset_uuid, &REPLICASET_UUID)) {
		tnt_raise(ClientError, ER_REPLICASET_UUID_MISMATCH,
			  tt_uuid_str(&REPLICASET_UUID),
			  tt_uuid_str(&replicaset_uuid));
	}

	/* Check replica uuid */
	struct replica *replica = replica_by_uuid(&replica_uuid);
	if (replica == NULL || replica->id == REPLICA_ID_NIL) {
		tnt_raise(ClientError, ER_UNKNOWN_REPLICA,
			  tt_uuid_str(&replica_uuid),
			  tt_uuid_str(&REPLICASET_UUID));
	}

	/* Forbid replication with disabled WAL */
	if (wal_mode() == WAL_NONE) {
		tnt_raise(ClientError, ER_UNSUPPORTED, "Replication",
			  "wal_mode = 'none'");
	}

	/*
	 * Send a response to SUBSCRIBE request, tell
	 * the replica how many rows we have in stock for it,
	 * and identify ourselves with our own replica id.
	 */
	struct xrow_header row;
	struct vclock current_vclock;
	wal_checkpoint(&current_vclock, true);
	xrow_encode_vclock_xc(&row, &current_vclock);
	/*
	 * Identify the message with the replica id of this
	 * instance, this is the only way for a replica to find
	 * out the id of the instance it has connected to.
	 */
	struct replica *self = replica_by_uuid(&INSTANCE_UUID);
	assert(self != NULL); /* the local registration is read-only */
	row.replica_id = self->id;
	row.sync = header->sync;
	coio_write_xrow(io, &row);

	/*
	 * Process SUBSCRIBE request via replication relay
	 * Send current recovery vector clock as a marker
	 * of the "current" state of the master. When
	 * replica fetches rows up to this position,
	 * it enters read-write mode.
	 *
	 * @todo: this is not implemented, this is imperfect, and
	 * this is buggy in case there is rollback followed by
	 * a stall in updates (in this case replica may hang
	 * indefinitely).
	 */
	relay_subscribe(replica, io->fd, header->sync, &replica_clock,
			replica_version_id);
}

void
box_process_vote(struct ballot *ballot)
{
	ballot->is_ro = cfg_geti("read_only") != 0;
	vclock_copy(&ballot->vclock, &replicaset.vclock);
	gc_vclock(&ballot->gc_vclock);
}

/** Insert a new cluster into _schema */
static void
box_set_replicaset_uuid(const struct tt_uuid *replicaset_uuid)
{
	tt_uuid uu;
	/* Use UUID from the config or generate a new one */
	if (!tt_uuid_is_nil(replicaset_uuid))
		uu = *replicaset_uuid;
	else
		tt_uuid_create(&uu);
	/* Save replica set UUID in _schema */
	if (boxk(IPROTO_REPLACE, BOX_SCHEMA_ID, "[%s%s]", "cluster",
		 tt_uuid_str(&uu)))
		diag_raise();
}

void
box_free(void)
{
	/*
	 * See gh-584 "box_free() is called even if box is not
	 * initialized
	 */
	if (is_box_configured) {
#if 0
		session_free();
		user_cache_free();
		schema_free();
		module_free();
		tuple_free();
		port_free();
#endif
		replication_free();
		sequence_free();
		gc_free();
		engine_shutdown();
		wal_thread_stop();
	}
}

static void
engine_init()
{
	/*
	 * Sic: order is important here, since
	 * memtx must be the first to participate
	 * in checkpoints (in enigne_foreach order),
	 * so it must be registered first.
	 */
	struct memtx_engine *memtx;
	memtx = memtx_engine_new_xc(cfg_gets("memtx_dir"),
				    cfg_geti("force_recovery"),
				    cfg_getd("memtx_memory"),
				    cfg_geti("memtx_min_tuple_size"),
				    cfg_getd("slab_alloc_factor"));
	engine_register((struct engine *)memtx);
	box_set_memtx_max_tuple_size();

	struct sysview_engine *sysview = sysview_engine_new_xc();
	engine_register((struct engine *)sysview);

	struct engine *blackhole = blackhole_engine_new_xc();
	engine_register(blackhole);

	struct vinyl_engine *vinyl;
	vinyl = vinyl_engine_new_xc(cfg_gets("vinyl_dir"),
				    cfg_geti64("vinyl_memory"),
				    cfg_geti("vinyl_read_threads"),
				    cfg_geti("vinyl_write_threads"),
				    cfg_geti("force_recovery"));
	engine_register((struct engine *)vinyl);
	box_set_vinyl_max_tuple_size();
	box_set_vinyl_cache();
	box_set_vinyl_timeout();
}

/**
 * Initialize the first replica of a new replica set.
 */
static void
bootstrap_master(const struct tt_uuid *replicaset_uuid)
{
	engine_bootstrap_xc();

	uint32_t replica_id = 1;

	/* Unregister a local replica if it was registered by bootstrap.bin */
	if (boxk(IPROTO_DELETE, BOX_CLUSTER_ID, "[%u]", 1) != 0)
		diag_raise();

	/* Register the first replica in the replica set */
	box_register_replica(replica_id, &INSTANCE_UUID);
	assert(replica_by_uuid(&INSTANCE_UUID)->id == 1);

	/* Register other cluster members */
	replicaset_foreach(replica) {
		if (tt_uuid_is_equal(&replica->uuid, &INSTANCE_UUID))
			continue;
		assert(replica->applier != NULL);
		box_register_replica(++replica_id, &replica->uuid);
		assert(replica->id == replica_id);
	}

	/* Set UUID of a new replica set */
	box_set_replicaset_uuid(replicaset_uuid);

	/* Make the initial checkpoint */
	if (engine_begin_checkpoint() ||
	    engine_commit_checkpoint(&replicaset.vclock))
		panic("failed to create a checkpoint");
}

/**
 * Bootstrap from the remote master
 * \pre  master->applier->state == APPLIER_CONNECTED
 * \post master->applier->state == APPLIER_READY
 *
 * @param[out] start_vclock  the vector time of the master
 *                           at the moment of replica bootstrap
 */
static void
bootstrap_from_master(struct replica *master)
{
	struct applier *applier = master->applier;
	assert(applier != NULL);
	applier_resume_to_state(applier, APPLIER_READY, TIMEOUT_INFINITY);
	assert(applier->state == APPLIER_READY);

	say_info("bootstrapping replica from %s at %s",
		 tt_uuid_str(&master->uuid),
		 sio_strfaddr(&applier->addr, applier->addr_len));

	/*
	 * Send JOIN request to master
	 * See box_process_join().
	 */

	assert(!tt_uuid_is_nil(&INSTANCE_UUID));
	applier_resume_to_state(applier, APPLIER_INITIAL_JOIN, TIMEOUT_INFINITY);

	/*
	 * Process initial data (snapshot or dirty disk data).
	 */
	engine_begin_initial_recovery_xc(NULL);
	applier_resume_to_state(applier, APPLIER_FINAL_JOIN, TIMEOUT_INFINITY);

	/*
	 * Process final data (WALs).
	 */
	engine_begin_final_recovery_xc();
	struct recovery_journal journal;
	recovery_journal_create(&journal, &replicaset.vclock);
	journal_set(&journal.base);

	applier_resume_to_state(applier, APPLIER_JOINED, TIMEOUT_INFINITY);

	/* Clear the pointer to journal before it goes out of scope */
	journal_set(NULL);

	/* Finalize the new replica */
	engine_end_recovery_xc();

	/* Switch applier to initial state */
	applier_resume_to_state(applier, APPLIER_READY, TIMEOUT_INFINITY);
	assert(applier->state == APPLIER_READY);

	/* Make the initial checkpoint */
	if (engine_begin_checkpoint() ||
	    engine_commit_checkpoint(&replicaset.vclock))
		panic("failed to create a checkpoint");
}

/**
 * Bootstrap a new instance either as the first master in a
 * replica set or as a replica of an existing master.
 *
 * @param[out] is_bootstrap_leader  set if this instance is
 *                                  the leader of a new cluster
 */
static void
bootstrap(const struct tt_uuid *instance_uuid,
	  const struct tt_uuid *replicaset_uuid,
	  bool *is_bootstrap_leader)
{
	/* Initialize instance UUID. */
	assert(tt_uuid_is_nil(&INSTANCE_UUID));
	if (!tt_uuid_is_nil(instance_uuid))
		INSTANCE_UUID = *instance_uuid;
	else
		tt_uuid_create(&INSTANCE_UUID);
	/*
	 * Begin listening on the socket to enable
	 * master-master replication leader election.
	 */
	box_listen();
	/*
	 * Wait for the cluster to start up.
	 *
	 * Note, when bootstrapping a new instance, we try to
	 * connect to all masters during timeout to make sure
	 * all replicas recieve the same replica set UUID when
	 * a new cluster is deployed. If we fail to do so, settle
	 * with connecting to 'replication_connect_quorum' masters.
	 * If this also fails, throw an error.
	 */
	box_sync_replication(true);

	/* Use the first replica by URI as a bootstrap leader */
	struct replica *master = replicaset_leader();
	assert(master == NULL || master->applier != NULL);

	if (master != NULL && !tt_uuid_is_equal(&master->uuid, &INSTANCE_UUID)) {
		bootstrap_from_master(master);
		/* Check replica set UUID */
		if (!tt_uuid_is_nil(replicaset_uuid) &&
		    !tt_uuid_is_equal(replicaset_uuid, &REPLICASET_UUID)) {
			tnt_raise(ClientError, ER_REPLICASET_UUID_MISMATCH,
				  tt_uuid_str(replicaset_uuid),
				  tt_uuid_str(&REPLICASET_UUID));
		}
	} else {
		bootstrap_master(replicaset_uuid);
		*is_bootstrap_leader = true;
	}
}

/**
 * Recover the instance from the local directory.
 * Enter hot standby if the directory is locked.
 * Invoke rebootstrap if the instance fell too much
 * behind its peers in the replica set and needs
 * to be rebootstrapped.
 */
static void
local_recovery(const struct tt_uuid *instance_uuid,
	       const struct tt_uuid *replicaset_uuid,
	       const struct vclock *checkpoint_vclock)
{
	/* Check instance UUID. */
	assert(!tt_uuid_is_nil(&INSTANCE_UUID));
	if (!tt_uuid_is_nil(instance_uuid) &&
	    !tt_uuid_is_equal(instance_uuid, &INSTANCE_UUID)) {
		tnt_raise(ClientError, ER_INSTANCE_UUID_MISMATCH,
			  tt_uuid_str(instance_uuid),
			  tt_uuid_str(&INSTANCE_UUID));
	}

	struct wal_stream wal_stream;
	wal_stream_create(&wal_stream, cfg_geti64("rows_per_wal"));

	struct recovery *recovery;
	recovery = recovery_new(cfg_gets("wal_dir"),
				cfg_geti("force_recovery"),
				checkpoint_vclock);
	auto guard = make_scoped_guard([=]{ recovery_delete(recovery); });

	/*
	 * Initialize the replica set vclock from recovery.
	 * The local WAL may contain rows from remote masters,
	 * so we must reflect this in replicaset vclock to
	 * not attempt to apply these rows twice.
	 */
	recovery_scan(recovery, &replicaset.vclock);

	if (wal_dir_lock >= 0) {
		box_listen();
		box_sync_replication(false);

		struct replica *master;
		if (replicaset_needs_rejoin(&master)) {
			say_crit("replica is too old, initiating rebootstrap");
			return bootstrap_from_master(master);
		}
	}

	/*
	 * recovery->vclock is needed by Vinyl to filter
	 * WAL rows that were dumped before restart.
	 *
	 * XXX: Passing an internal member of the recovery
	 * object to an engine is an ugly hack. Instead we
	 * should introduce space_vtab::apply_wal_row method
	 * and explicitly pass the statement LSN to it.
	 */
	engine_begin_initial_recovery_xc(&recovery->vclock);

	struct memtx_engine *memtx;
	memtx = (struct memtx_engine *)engine_by_name("memtx");
	assert(memtx != NULL);

	struct recovery_journal journal;
	recovery_journal_create(&journal, &recovery->vclock);
	journal_set(&journal.base);

	/*
	 * We explicitly request memtx to recover its
	 * snapshot as a separate phase since it contains
	 * data for system spaces, and triggers on
	 * recovery of system spaces issue DDL events in
	 * other engines.
	 */
	memtx_engine_recover_snapshot_xc(memtx, checkpoint_vclock);

	engine_begin_final_recovery_xc();
	recover_remaining_wals(recovery, &wal_stream.base, NULL, false);
	/*
	 * Leave hot standby mode, if any, only after
	 * acquiring the lock.
	 */
	if (wal_dir_lock < 0) {
		title("hot_standby");
		say_info("Entering hot standby mode");
		recovery_follow_local(recovery, &wal_stream.base, "hot_standby",
				      cfg_getd("wal_dir_rescan_delay"));
		while (true) {
			if (path_lock(cfg_gets("wal_dir"), &wal_dir_lock))
				diag_raise();
			if (wal_dir_lock >= 0)
				break;
			fiber_sleep(0.1);
		}
		recovery_stop_local(recovery);
		recover_remaining_wals(recovery, &wal_stream.base, NULL, true);
		/*
		 * Advance replica set vclock to reflect records
		 * applied in hot standby mode.
		 */
		vclock_copy(&replicaset.vclock, &recovery->vclock);
		box_listen();
		box_sync_replication(false);
	}
	recovery_finalize(recovery);
	engine_end_recovery_xc();

	/* Check replica set UUID. */
	if (!tt_uuid_is_nil(replicaset_uuid) &&
	    !tt_uuid_is_equal(replicaset_uuid, &REPLICASET_UUID)) {
		tnt_raise(ClientError, ER_REPLICASET_UUID_MISMATCH,
			  tt_uuid_str(replicaset_uuid),
			  tt_uuid_str(&REPLICASET_UUID));
	}

	/* Clear the pointer to journal before it goes out of scope */
	journal_set(NULL);
}

static void
tx_prio_cb(struct ev_loop *loop, ev_watcher *watcher, int events)
{
	(void) loop;
	(void) events;
	struct cbus_endpoint *endpoint = (struct cbus_endpoint *)watcher->data;
	cbus_process(endpoint);
}

void
box_init(void)
{
	fiber_cond_create(&ro_cond);

	user_cache_init();
	/*
	 * The order is important: to initialize sessions,
	 * we need to access the admin user, which is used
	 * as a default session user when running triggers.
	 */
	session_init();

	if (tuple_init(lua_hash) != 0)
		diag_raise();

	sequence_init();
}

bool
box_is_configured(void)
{
	return is_box_configured;
}

static inline void
box_cfg_xc(void)
{
	/* Join the cord interconnect as "tx" endpoint. */
	fiber_pool_create(&tx_fiber_pool, "tx",
			  IPROTO_MSG_MAX_MIN * IPROTO_FIBER_POOL_SIZE_FACTOR,
			  FIBER_POOL_IDLE_TIMEOUT);
	/* Add an extra endpoint for WAL wake up/rollback messages. */
	cbus_endpoint_create(&tx_prio_endpoint, "tx_prio", tx_prio_cb, &tx_prio_endpoint);

	rmean_box = rmean_new(iproto_type_strs, IPROTO_TYPE_STAT_MAX);
	rmean_error = rmean_new(rmean_error_strings, RMEAN_ERROR_LAST);

	gc_init();
	engine_init();
	if (module_init() != 0)
		diag_raise();
	schema_init();
	replication_init();
	port_init();
	iproto_init();
	wal_thread_start();

	title("loading");

	struct tt_uuid instance_uuid, replicaset_uuid;
	box_check_instance_uuid(&instance_uuid);
	box_check_replicaset_uuid(&replicaset_uuid);

	box_set_net_msg_max();
	box_set_checkpoint_count();
	box_set_too_long_threshold();
	box_set_replication_timeout();
	box_set_replication_connect_timeout();
	box_set_replication_connect_quorum();
<<<<<<< HEAD
	box_set_replication_skip_conflict();
	replication_sync_lag = box_check_replication_sync_lag();
=======
	box_set_replication_sync_lag();
	box_set_replication_sync_timeout();
>>>>>>> 113ade24
	xstream_create(&join_stream, apply_initial_join_row);
	xstream_create(&subscribe_stream, apply_row);

	struct vclock last_checkpoint_vclock;
	int64_t last_checkpoint_lsn = checkpoint_last(&last_checkpoint_vclock);

	/*
	 * Lock the write ahead log directory to avoid multiple
	 * instances running in the same dir.
	 */
	if (path_lock(cfg_gets("wal_dir"), &wal_dir_lock) < 0)
		diag_raise();
	if (wal_dir_lock < 0) {
		/**
		 * The directory is busy and hot standby mode is off:
		 * refuse to start. In hot standby mode, a busy
		 * WAL dir must contain at least one xlog.
		 */
		if (!cfg_geti("hot_standby") || last_checkpoint_lsn < 0)
			tnt_raise(ClientError, ER_ALREADY_RUNNING, cfg_gets("wal_dir"));
	}
	bool is_bootstrap_leader = false;
	if (last_checkpoint_lsn >= 0) {
<<<<<<< HEAD
		/* Recover the instance from the local directory */
		local_recovery(&instance_uuid, &replicaset_uuid,
			       &last_checkpoint_vclock);
	} else {
=======
		struct wal_stream wal_stream;
		wal_stream_create(&wal_stream, cfg_geti64("rows_per_wal"));

		struct recovery *recovery;
		recovery = recovery_new(cfg_gets("wal_dir"),
					cfg_geti("force_recovery"),
					&last_checkpoint_vclock);
		auto guard = make_scoped_guard([=]{ recovery_delete(recovery); });

		/*
		 * recovery->vclock is needed by Vinyl to filter
		 * WAL rows that were dumped before restart.
		 *
		 * XXX: Passing an internal member of the recovery
		 * object to an engine is an ugly hack. Instead we
		 * should introduce Engine::applyWALRow method and
		 * explicitly pass the statement LSN to it.
		 */
		engine_begin_initial_recovery_xc(&recovery->vclock);

		struct memtx_engine *memtx;
		memtx = (struct memtx_engine *)engine_by_name("memtx");
		assert(memtx != NULL);

		struct recovery_journal journal;
		recovery_journal_create(&journal, &recovery->vclock);
		journal_set(&journal.base);

		/**
		 * We explicitly request memtx to recover its
		 * snapshot as a separate phase since it contains
		 * data for system spaces, and triggers on
		 * recovery of system spaces issue DDL events in
		 * other engines.
		 */
		memtx_engine_recover_snapshot_xc(memtx,
				&last_checkpoint_vclock);

		engine_begin_final_recovery_xc();
		recovery_follow_local(recovery, &wal_stream.base, "hot_standby",
				      cfg_getd("wal_dir_rescan_delay"));
		title("hot_standby");

		assert(!tt_uuid_is_nil(&INSTANCE_UUID));
		/*
		 * Leave hot standby mode, if any, only
		 * after acquiring the lock.
		 */
		if (wal_dir_lock < 0) {
			say_info("Entering hot standby mode");
			while (true) {
				if (path_lock(cfg_gets("wal_dir"),
					      &wal_dir_lock))
					diag_raise();
				if (wal_dir_lock >= 0)
					break;
				fiber_sleep(0.1);
			}
			box_bind();
		}
		recovery_finalize(recovery, &wal_stream.base);
		engine_end_recovery_xc();

		/* Check replica set and instance UUID. */
		if (!tt_uuid_is_nil(&instance_uuid) &&
		    !tt_uuid_is_equal(&instance_uuid, &INSTANCE_UUID)) {
			tnt_raise(ClientError, ER_INSTANCE_UUID_MISMATCH,
				  tt_uuid_str(&instance_uuid),
				  tt_uuid_str(&INSTANCE_UUID));
		}
		if (!tt_uuid_is_nil(&replicaset_uuid) &&
		    !tt_uuid_is_equal(&replicaset_uuid, &REPLICASET_UUID)) {
			tnt_raise(ClientError, ER_REPLICASET_UUID_MISMATCH,
				  tt_uuid_str(&replicaset_uuid),
				  tt_uuid_str(&REPLICASET_UUID));
		}

		/* Clear the pointer to journal before it goes out of scope */
		journal_set(NULL);
		/*
		 * Initialize the replica set vclock from recovery.
		 * The local WAL may contain rows from remote masters,
		 * so we must reflect this in replicaset vclock to
		 * not attempt to apply these rows twice.
		 */
		vclock_copy(&replicaset.vclock, &recovery->vclock);

		/** Begin listening only when the local recovery is complete. */
		box_listen();

		/*
		 * In case of recovering from a checkpoint we
		 * don't need to wait for 'quorum' masters, since
		 * the recovered _cluster space will have all the
		 * information about cluster.
		 */
		box_sync_replication(false);
	} else {
		if (!tt_uuid_is_nil(&instance_uuid))
			INSTANCE_UUID = instance_uuid;
		else
			tt_uuid_create(&INSTANCE_UUID);
		/*
		 * Begin listening on the socket to enable
		 * master-master replication leader election.
		 */
		box_listen();

		/*
		 * Wait for the cluster to start up.
		 *
		 * Note, when bootstrapping a new instance, we try to
		 * connect to all masters during timeout to make sure
		 * all replicas recieve the same replica set UUID when
		 * a new cluster is deployed.
		 * If we fail to do so, settle with connecting to
		 * 'replication_connect_quorum' masters.
		 * If this also fails, throw an error.
		 */
		box_sync_replication(true);
>>>>>>> 113ade24
		/* Bootstrap a new master */
		bootstrap(&instance_uuid, &replicaset_uuid,
			  &is_bootstrap_leader);
	}
	fiber_gc();

	/* Check for correct registration of the instance in _cluster */
	{
		struct replica *self = replica_by_uuid(&INSTANCE_UUID);
		if (self == NULL || self->id == REPLICA_ID_NIL) {
			tnt_raise(ClientError, ER_UNKNOWN_REPLICA,
				  tt_uuid_str(&INSTANCE_UUID),
				  tt_uuid_str(&REPLICASET_UUID));
		}
	}

	/* Start WAL writer */
	int64_t wal_max_rows = box_check_wal_max_rows(cfg_geti64("rows_per_wal"));
	int64_t wal_max_size = box_check_wal_max_size(cfg_geti64("wal_max_size"));
	enum wal_mode wal_mode = box_check_wal_mode(cfg_gets("wal_mode"));
	if (wal_init(wal_mode, cfg_gets("wal_dir"), &INSTANCE_UUID,
		      &replicaset.vclock, wal_max_rows, wal_max_size)) {
		diag_raise();
	}

	rmean_cleanup(rmean_box);

<<<<<<< HEAD
	title("orphan");

	/*
	 * If this instance is a leader of a newly bootstrapped
	 * cluster, it is uptodate by definition so leave the
	 * 'orphan' mode right away to let it initialize cluster
	 * schema.
	 */
	if (is_bootstrap_leader)
		box_clear_orphan();

=======
>>>>>>> 113ade24
	/* Follow replica */
	replicaset_follow();

	fiber_gc();
	is_box_configured = true;

	title("running");
	say_info("ready to accept requests");

	if (!is_bootstrap_leader)
		replicaset_sync();
<<<<<<< HEAD

	/* If anyone is waiting for ro mode to go away */
	fiber_cond_broadcast(&ro_cond);

	say_info("ready to accept requests");
=======
>>>>>>> 113ade24
}

void
box_cfg(void)
{
	try {
		box_cfg_xc();
	} catch (Exception *e) {
		e->log();
		panic("can't initialize storage: %s", e->get_errmsg());
	}
}

/**
 * box.coredump() forks to save a core. The entire
 * server forks in box.cfg{} if background=true.
 */
void
box_atfork()
{
	wal_atfork();
}

int
box_checkpoint()
{
	/* Signal arrived before box.cfg{} */
	if (! is_box_configured)
		return 0;
	int rc = 0;
	if (box_checkpoint_is_in_progress) {
		diag_set(ClientError, ER_CHECKPOINT_IN_PROGRESS);
		return -1;
	}
	box_checkpoint_is_in_progress = true;
	/* create checkpoint files */
	latch_lock(&schema_lock);
	if ((rc = engine_begin_checkpoint()))
		goto end;

	struct vclock vclock;
	if ((rc = wal_checkpoint(&vclock, true))) {
		tnt_error(ClientError, ER_CHECKPOINT_ROLLBACK);
		goto end;
	}
	rc = engine_commit_checkpoint(&vclock);
end:
	if (rc)
		engine_abort_checkpoint();
	else
		gc_run();
	latch_unlock(&schema_lock);
	box_checkpoint_is_in_progress = false;
	return rc;
}

int
box_backup_start(int checkpoint_idx, box_backup_cb cb, void *cb_arg)
{
	assert(checkpoint_idx >= 0);
	if (backup_gc != NULL) {
		diag_set(ClientError, ER_BACKUP_IN_PROGRESS);
		return -1;
	}
	const struct vclock *vclock;
	struct checkpoint_iterator it;
	checkpoint_iterator_init(&it);
	do {
		vclock = checkpoint_iterator_prev(&it);
		if (vclock == NULL) {
			diag_set(ClientError, ER_MISSING_SNAPSHOT);
			return -1;
		}
	} while (checkpoint_idx-- > 0);
	backup_gc = gc_consumer_register("backup", vclock, GC_CONSUMER_ALL);
	if (backup_gc == NULL)
		return -1;
	int rc = engine_backup(vclock, cb, cb_arg);
	if (rc != 0) {
		gc_consumer_unregister(backup_gc);
		backup_gc = NULL;
	}
	return rc;
}

void
box_backup_stop(void)
{
	if (backup_gc != NULL) {
		gc_consumer_unregister(backup_gc);
		backup_gc = NULL;
	}
}

const char *
box_status(void)
{
    return status;
}

static int
box_reset_space_stat(struct space *space, void *arg)
{
	(void)arg;
	for (uint32_t i = 0; i < space->index_count; i++)
		index_reset_stat(space->index[i]);
	return 0;
}

void
box_reset_stat(void)
{
	rmean_cleanup(rmean_box);
	rmean_cleanup(rmean_error);
	engine_reset_stat();
	space_foreach(box_reset_space_stat, NULL);
}<|MERGE_RESOLUTION|>--- conflicted
+++ resolved
@@ -723,23 +723,19 @@
 }
 
 void
-<<<<<<< HEAD
+box_set_replication_sync_lag(void)
+{
+	replication_sync_lag = box_check_replication_sync_lag();
+}
+
+void
+box_set_replication_sync_timeout(void)
+{
+	replication_sync_timeout = box_check_replication_sync_timeout();
+}
+
+void
 box_set_replication_skip_conflict(void)
-=======
-box_set_replication_sync_lag(void)
-{
-	replication_sync_lag = box_check_replication_sync_lag();
-}
-
-void
-box_set_replication_sync_timeout(void)
-{
-	replication_sync_timeout = box_check_replication_sync_timeout();
-}
-
-void
-box_bind(void)
->>>>>>> 113ade24
 {
 	replication_skip_conflict = cfg_geti("replication_skip_conflict");
 }
@@ -2029,13 +2025,9 @@
 	box_set_replication_timeout();
 	box_set_replication_connect_timeout();
 	box_set_replication_connect_quorum();
-<<<<<<< HEAD
-	box_set_replication_skip_conflict();
-	replication_sync_lag = box_check_replication_sync_lag();
-=======
 	box_set_replication_sync_lag();
 	box_set_replication_sync_timeout();
->>>>>>> 113ade24
+	box_set_replication_skip_conflict();
 	xstream_create(&join_stream, apply_initial_join_row);
 	xstream_create(&subscribe_stream, apply_row);
 
@@ -2059,133 +2051,10 @@
 	}
 	bool is_bootstrap_leader = false;
 	if (last_checkpoint_lsn >= 0) {
-<<<<<<< HEAD
 		/* Recover the instance from the local directory */
 		local_recovery(&instance_uuid, &replicaset_uuid,
 			       &last_checkpoint_vclock);
 	} else {
-=======
-		struct wal_stream wal_stream;
-		wal_stream_create(&wal_stream, cfg_geti64("rows_per_wal"));
-
-		struct recovery *recovery;
-		recovery = recovery_new(cfg_gets("wal_dir"),
-					cfg_geti("force_recovery"),
-					&last_checkpoint_vclock);
-		auto guard = make_scoped_guard([=]{ recovery_delete(recovery); });
-
-		/*
-		 * recovery->vclock is needed by Vinyl to filter
-		 * WAL rows that were dumped before restart.
-		 *
-		 * XXX: Passing an internal member of the recovery
-		 * object to an engine is an ugly hack. Instead we
-		 * should introduce Engine::applyWALRow method and
-		 * explicitly pass the statement LSN to it.
-		 */
-		engine_begin_initial_recovery_xc(&recovery->vclock);
-
-		struct memtx_engine *memtx;
-		memtx = (struct memtx_engine *)engine_by_name("memtx");
-		assert(memtx != NULL);
-
-		struct recovery_journal journal;
-		recovery_journal_create(&journal, &recovery->vclock);
-		journal_set(&journal.base);
-
-		/**
-		 * We explicitly request memtx to recover its
-		 * snapshot as a separate phase since it contains
-		 * data for system spaces, and triggers on
-		 * recovery of system spaces issue DDL events in
-		 * other engines.
-		 */
-		memtx_engine_recover_snapshot_xc(memtx,
-				&last_checkpoint_vclock);
-
-		engine_begin_final_recovery_xc();
-		recovery_follow_local(recovery, &wal_stream.base, "hot_standby",
-				      cfg_getd("wal_dir_rescan_delay"));
-		title("hot_standby");
-
-		assert(!tt_uuid_is_nil(&INSTANCE_UUID));
-		/*
-		 * Leave hot standby mode, if any, only
-		 * after acquiring the lock.
-		 */
-		if (wal_dir_lock < 0) {
-			say_info("Entering hot standby mode");
-			while (true) {
-				if (path_lock(cfg_gets("wal_dir"),
-					      &wal_dir_lock))
-					diag_raise();
-				if (wal_dir_lock >= 0)
-					break;
-				fiber_sleep(0.1);
-			}
-			box_bind();
-		}
-		recovery_finalize(recovery, &wal_stream.base);
-		engine_end_recovery_xc();
-
-		/* Check replica set and instance UUID. */
-		if (!tt_uuid_is_nil(&instance_uuid) &&
-		    !tt_uuid_is_equal(&instance_uuid, &INSTANCE_UUID)) {
-			tnt_raise(ClientError, ER_INSTANCE_UUID_MISMATCH,
-				  tt_uuid_str(&instance_uuid),
-				  tt_uuid_str(&INSTANCE_UUID));
-		}
-		if (!tt_uuid_is_nil(&replicaset_uuid) &&
-		    !tt_uuid_is_equal(&replicaset_uuid, &REPLICASET_UUID)) {
-			tnt_raise(ClientError, ER_REPLICASET_UUID_MISMATCH,
-				  tt_uuid_str(&replicaset_uuid),
-				  tt_uuid_str(&REPLICASET_UUID));
-		}
-
-		/* Clear the pointer to journal before it goes out of scope */
-		journal_set(NULL);
-		/*
-		 * Initialize the replica set vclock from recovery.
-		 * The local WAL may contain rows from remote masters,
-		 * so we must reflect this in replicaset vclock to
-		 * not attempt to apply these rows twice.
-		 */
-		vclock_copy(&replicaset.vclock, &recovery->vclock);
-
-		/** Begin listening only when the local recovery is complete. */
-		box_listen();
-
-		/*
-		 * In case of recovering from a checkpoint we
-		 * don't need to wait for 'quorum' masters, since
-		 * the recovered _cluster space will have all the
-		 * information about cluster.
-		 */
-		box_sync_replication(false);
-	} else {
-		if (!tt_uuid_is_nil(&instance_uuid))
-			INSTANCE_UUID = instance_uuid;
-		else
-			tt_uuid_create(&INSTANCE_UUID);
-		/*
-		 * Begin listening on the socket to enable
-		 * master-master replication leader election.
-		 */
-		box_listen();
-
-		/*
-		 * Wait for the cluster to start up.
-		 *
-		 * Note, when bootstrapping a new instance, we try to
-		 * connect to all masters during timeout to make sure
-		 * all replicas recieve the same replica set UUID when
-		 * a new cluster is deployed.
-		 * If we fail to do so, settle with connecting to
-		 * 'replication_connect_quorum' masters.
-		 * If this also fails, throw an error.
-		 */
-		box_sync_replication(true);
->>>>>>> 113ade24
 		/* Bootstrap a new master */
 		bootstrap(&instance_uuid, &replicaset_uuid,
 			  &is_bootstrap_leader);
@@ -2213,20 +2082,6 @@
 
 	rmean_cleanup(rmean_box);
 
-<<<<<<< HEAD
-	title("orphan");
-
-	/*
-	 * If this instance is a leader of a newly bootstrapped
-	 * cluster, it is uptodate by definition so leave the
-	 * 'orphan' mode right away to let it initialize cluster
-	 * schema.
-	 */
-	if (is_bootstrap_leader)
-		box_clear_orphan();
-
-=======
->>>>>>> 113ade24
 	/* Follow replica */
 	replicaset_follow();
 
@@ -2238,14 +2093,9 @@
 
 	if (!is_bootstrap_leader)
 		replicaset_sync();
-<<<<<<< HEAD
 
 	/* If anyone is waiting for ro mode to go away */
 	fiber_cond_broadcast(&ro_cond);
-
-	say_info("ready to accept requests");
-=======
->>>>>>> 113ade24
 }
 
 void
