/*
 * Redistribution and use in source and binary forms, with or
 * without modification, are permitted provided that the following
 * conditions are met:
 *
 * 1. Redistributions of source code must retain the above
 *    copyright notice, this list of conditions and the
 *    following disclaimer.
 *
 * 2. Redistributions in binary form must reproduce the above
 *    copyright notice, this list of conditions and the following
 *    disclaimer in the documentation and/or other materials
 *    provided with the distribution.
 *
 * THIS SOFTWARE IS PROVIDED BY <COPYRIGHT HOLDER> ``AS IS'' AND
 * ANY EXPRESS OR IMPLIED WARRANTIES, INCLUDING, BUT NOT LIMITED
 * TO, THE IMPLIED WARRANTIES OF MERCHANTABILITY AND FITNESS FOR
 * A PARTICULAR PURPOSE ARE DISCLAIMED. IN NO EVENT SHALL
 * <COPYRIGHT HOLDER> OR CONTRIBUTORS BE LIABLE FOR ANY DIRECT,
 * INDIRECT, INCIDENTAL, SPECIAL, EXEMPLARY, OR CONSEQUENTIAL
 * DAMAGES (INCLUDING, BUT NOT LIMITED TO, PROCUREMENT OF
 * SUBSTITUTE GOODS OR SERVICES; LOSS OF USE, DATA, OR PROFITS; OR
 * BUSINESS INTERRUPTION) HOWEVER CAUSED AND ON ANY THEORY OF
 * LIABILITY, WHETHER IN CONTRACT, STRICT LIABILITY, OR TORT
 * (INCLUDING NEGLIGENCE OR OTHERWISE) ARISING IN ANY WAY OUT OF
 * THE USE OF THIS SOFTWARE, EVEN IF ADVISED OF THE POSSIBILITY OF
 * SUCH DAMAGE.
 */
#include "box/box.h"
#include <arpa/inet.h>
#include <sys/wait.h>

#include <errcode.h>
#include "recovery.h"
#include "log_io.h"
#include <say.h>
#include <admin.h>
#include <iproto.h>
#include "replication.h"
#include <stat.h>
#include <tarantool.h>
#include "tuple.h"
#include "lua/call.h"
#include "schema.h"
#include "engine.h"
#include "engine_memtx.h"
#include "engine_sophia.h"
#include "space.h"
#include "port.h"
#include "request.h"
#include "txn.h"
#include "fiber.h"
#include "access.h"
#include "cfg.h"
#include "iobuf.h"

static void process_ro(struct port *port, struct request *request);
static void process_rw(struct port *port, struct request *request);
box_process_func box_process = process_ro;

static int stat_base;
int snapshot_pid = 0; /* snapshot processes pid */

static void
box_snapshot_cb(struct log_io *l);

/** The snapshot row metadata repeats the structure of REPLACE request. */
struct request_replace_body {
	uint8_t m_body;
	uint8_t k_space_id;
	uint8_t m_space_id;
	uint32_t v_space_id;
	uint8_t k_tuple;
} __attribute__((packed));

void
port_send_tuple(struct port *port, struct txn *txn)
{
	struct tuple *tuple;
	if ((tuple = txn->new_tuple) || (tuple = txn->old_tuple))
		port_add_tuple(port, tuple);
}

static void
process_rw(struct port *port, struct request *request)
{
	struct txn *txn = txn_begin();
	try {
		stat_collect(stat_base, request->type, 1);
		request->execute(request, txn, port);
		txn_commit(txn);
		port_send_tuple(port, txn);
		port_eof(port);
		txn_finish(txn);
	} catch (Exception *e) {
		txn_rollback(txn);
		throw;
	}
}

static void
process_ro(struct port *port, struct request *request)
{
	if (!iproto_request_is_select(request->type))
		tnt_raise(LoggedError, ER_SECONDARY);
	return process_rw(port, request);
}

static void
recover_row(void *param __attribute__((unused)), struct iproto_header *row)
{
	assert(row->bodycnt == 1); /* always 1 for read */
	struct request request;
	request_create(&request, row->type);
	request_decode(&request, (const char *) row->body[0].iov_base,
		row->body[0].iov_len);
	request.header = row;
	process_rw(&null_port, &request);
}

/* {{{ configuration bindings */

<<<<<<< HEAD
void
box_check_replication_source(const char *source)
{
	if (source == NULL)
		return;
	struct port_uri uri;
	if (port_uri_parse(&uri, source)) {
		tnt_raise(ClientError, ER_CFG,
			  "incorrect replication source");
	}
}

=======
>>>>>>> 3a61a592
static void
box_check_wal_mode(const char *mode_name)
{
	int mode = strindex(wal_mode_STRS, mode_name, WAL_MODE_MAX);
	if (mode == WAL_MODE_MAX) {
		tnt_raise(ClientError, ER_CFG,
			  "wal_mode is not recognized");
	}
}

static void
box_check_config()
{
	box_check_wal_mode(cfg_gets("wal_mode"));

	/* check primary port */
	int primary_port = cfg_geti("primary_port");
	if (primary_port < 0 || primary_port >= USHRT_MAX)
		tnt_raise(ClientError, ER_CFG,
			  "invalid primary port value");

	/* check rows_per_wal configuration */
	if (cfg_geti("rows_per_wal") <= 1) {
		tnt_raise(ClientError, ER_CFG,
			  "rows_per_wal must be greater than one");
	}
}

extern "C" void
box_set_replication_source(const char *source)
{
<<<<<<< HEAD
	box_check_replication_source(source);
	bool old_is_replica = recovery_state->remote.reader;
=======
	bool old_is_replica = recovery_state->remote;
>>>>>>> 3a61a592
	bool new_is_replica = source != NULL;

	if (old_is_replica != new_is_replica ||
	    (old_is_replica &&
	     (strcmp(source, recovery_state->remote.source) != 0))) {

		if (recovery_state->finalize) {
			if (old_is_replica)
				recovery_stop_remote(recovery_state);
			recovery_set_remote(recovery_state, source);
			if (recovery_has_remote(recovery_state))
				recovery_follow_remote(recovery_state);
		} else {
			/*
			 * Do nothing, we're in local hot
			 * standby mode, the server
			 * will automatically begin following
			 * the remote when local hot standby
			 * mode is finished, see
			 * box_leave_local_hot_standby_mode()
			 */
		}
	}
}

extern "C" void
box_set_wal_mode(const char *mode_name)
{
	box_check_wal_mode(mode_name);
	enum wal_mode mode = (enum wal_mode)
		strindex(wal_mode_STRS, mode_name, WAL_MODE_MAX);
	if (mode != recovery_state->wal_mode &&
	    (mode == WAL_FSYNC || recovery_state->wal_mode == WAL_FSYNC)) {
		tnt_raise(ClientError, ER_CFG,
			  "wal_mode cannot switch to/from fsync");
	}
	recovery_update_mode(recovery_state, mode);
}

extern "C" void
box_set_log_level(int level)
{
	say_set_log_level(level);
}

extern "C" void
box_set_io_collect_interval(double interval)
{
	ev_set_io_collect_interval(loop(), interval);
}

extern "C" void
box_set_snap_io_rate_limit(double limit)
{
	recovery_update_io_rate_limit(recovery_state, limit);
}

extern "C" void
box_set_too_long_threshold(double threshold)
{
	too_long_threshold = threshold;
}

/* }}} configuration bindings */

void
box_leave_local_standby_mode(void *data __attribute__((unused)))
{
	if (recovery_state->finalize) {
		/*
		 * Nothing to do: this happens when the server
		 * binds to both ports, and one of the callbacks
		 * is called first.
		 */
		return;
	}

	recovery_finalize(recovery_state);
	stat_cleanup(stat_base, IPROTO_DML_REQUEST_MAX);

	box_set_wal_mode(cfg_gets("wal_mode"));

	box_process = process_rw;
	if (recovery_has_remote(recovery_state))
		recovery_follow_remote(recovery_state);

	title("primary", NULL);
	say_info("I am primary");
}

/**
 * Execute a request against a given space id with
 * a variable-argument tuple described in format.
 *
 * @example: you want to insert 5 into space 1:
 * boxk(IPROTO_INSERT, 1, "%u", 5);
 *
 * @note Since this is for internal use, it has
 * no boundary or misuse checks.
 */
void
boxk(enum iproto_request_type type, uint32_t space_id,
     const char *format, ...)
{
	struct request req;
	va_list ap;
	request_create(&req, type);
	req.space_id = space_id;
	char buf[128];
	char *data = buf;
	data = mp_encode_array(data, strlen(format)/2);
	va_start(ap, format);
	while (*format) {
		switch (*format++) {
		case 'u':
			data = mp_encode_uint(data, va_arg(ap, unsigned));
			break;
		case 's':
		{
			char *arg = va_arg(ap, char *);
			data = mp_encode_str(data, arg, strlen(arg));
			break;
		}
		default:
			break;
		}
	}
	va_end(ap);
	assert(data <= buf + sizeof(buf));
	req.tuple = buf;
	req.tuple_end = data;
	process_rw(&null_port, &req);
}

/**
 * @brief Called when recovery/replication wants to add a new node
 * to cluster.
 * cluster_add_node() is called as a commit trigger on _cluster
 * space and actually adds the node to the cluster.
 * @param node_uuid
 */
static void
box_on_cluster_join(const tt_uuid *node_uuid)
{
	/** Find the largest existing node id. */
	struct space *space = space_cache_find(SC_CLUSTER_ID);
	class Index *index = index_find(space, 0);
	struct iterator *it = index->position();
	index->initIterator(it, ITER_LE, NULL, 0);
	struct tuple *tuple = it->next(it);
	/** Assign a new node id. */
	uint32_t server_id = tuple ? tuple_field_u32(tuple, 0) + 1 : 1;
	if (server_id >= VCLOCK_MAX)
		tnt_raise(ClientError, ER_REPLICA_MAX, server_id);

	boxk(IPROTO_INSERT, SC_CLUSTER_ID, "%u%s",
	     (unsigned) server_id, tt_uuid_str(node_uuid));
}

/** Replace the current node id in _cluster */
static void
box_set_node_uuid()
{
	tt_uuid_create(&recovery_state->node_uuid);
	vclock_del_server(&recovery_state->vclock, recovery_state->server_id);
	recovery_state->server_id = 0;            /* please the assert */
	boxk(IPROTO_REPLACE, SC_CLUSTER_ID, "%u%s",
	     1, tt_uuid_str(&recovery_state->node_uuid));
}

/** Insert a new cluster into _schema */
static void
box_set_cluster_uuid()
{
	tt_uuid uu;
	/* Generate a new cluster UUID */
	tt_uuid_create(&uu);
	/* Save cluster UUID in _schema */
	boxk(IPROTO_REPLACE, SC_SCHEMA_ID, "%s%s", "cluster",
	     tt_uuid_str(&uu));
}

void
box_free(void)
{
	user_cache_free();
	schema_free();
	tuple_free();
	recovery_free();
	engine_shutdown();
	stat_free();
}

static void
engine_init()
{
	MemtxFactory *memtx = new MemtxFactory();
	engine_register(memtx);

	SophiaFactory *sophia = new SophiaFactory();
	sophia->init();
	engine_register(sophia);
}

void
box_init()
{
	box_check_config();
	title("loading", NULL);

	replication_prefork(cfg_gets("snap_dir"), cfg_gets("wal_dir"));
	stat_init();

	tuple_init(cfg_getd("slab_alloc_arena"),
		   cfg_geti("slab_alloc_minimal"),
		   cfg_getd("slab_alloc_factor"));

	engine_init();

	schema_init();
	user_cache_init();

	/* recovery initialization */
	recovery_init(cfg_gets("snap_dir"), cfg_gets("wal_dir"),
		      recover_row, NULL, box_snapshot_cb, box_on_cluster_join,
		      cfg_geti("rows_per_wal"));
	recovery_set_remote(recovery_state, cfg_gets("replication_source"));
	recovery_update_io_rate_limit(recovery_state,
				      cfg_getd("snap_io_rate_limit"));
	recovery_setup_panic(recovery_state,
			     cfg_geti("panic_on_snap_error"),
			     cfg_geti("panic_on_wal_error"));

	stat_base = stat_register(iproto_request_type_strs,
				  IPROTO_DML_REQUEST_MAX);

	if (recovery_has_data(recovery_state)) {
		/* Process existing snapshot */
		recover_snap(recovery_state);
		recovery_end_recover_snapshot(recovery_state);
	} else if (recovery_has_remote(recovery_state)) {
		/* Initialize a new replica */
		replica_bootstrap(recovery_state);
		snapshot_save(recovery_state);
	} else {
		/* Initialize a master node of a new cluster */
		recovery_bootstrap(recovery_state);
		box_set_cluster_uuid();
		box_set_node_uuid();
		recovery_end_recover_snapshot(recovery_state);
		snapshot_save(recovery_state);
	}

	space_end_recover_snapshot();
	space_end_recover();

	title("orphan", NULL);
	recovery_follow_local(recovery_state,
			      cfg_getd("wal_dir_rescan_delay"));
	title("hot_standby", NULL);

	const char *primary_port = cfg_gets("primary_port");
	const char *admin_port = cfg_gets("admin_port");

	/*
	 * application server configuration).
	 */
	if (!primary_port && !admin_port)
		box_leave_local_standby_mode(NULL);
	else {
		void (*on_bind)(void *) = NULL;
		if (primary_port) {
			iproto_init(primary_port);
		} else {
			/*
			 * If no prmary port is given, leave local
			 * host standby mode as soon as bound to the
			 * admin port. Otherwise, wait till we're
			 * bound to the master port.
			 */
			on_bind = box_leave_local_standby_mode;
		}
		if (admin_port)
			admin_init(admin_port, on_bind);
	}
	if (cfg_getd("io_collect_interval") > 0) {
		ev_set_io_collect_interval(loop(),
					   cfg_getd("io_collect_interval"));
	}
	too_long_threshold = cfg_getd("too_long_threshold");
	iobuf_set_readahead(cfg_geti("readahead"));
}

static void
snapshot_write_tuple(struct log_io *l,
		     uint32_t n, struct tuple *tuple)
{
	struct request_replace_body body;
	body.m_body = 0x82; /* map of two elements. */
	body.k_space_id = IPROTO_SPACE_ID;
	body.m_space_id = 0xce; /* uint32 */
	body.v_space_id = mp_bswap_u32(n);
	body.k_tuple = IPROTO_TUPLE;

	struct iproto_header row;
	memset(&row, 0, sizeof(struct iproto_header));
	row.type = IPROTO_INSERT;

	row.bodycnt = 2;
	row.body[0].iov_base = &body;
	row.body[0].iov_len = sizeof(body);
	row.body[1].iov_base = tuple->data;
	row.body[1].iov_len = tuple->bsize;
	snapshot_write_row(l, &row);
}

static void
snapshot_space(struct space *sp, void *udata)
{
	if (space_is_temporary(sp))
		return;
	struct tuple *tuple;
	struct log_io *l = (struct log_io *)udata;
	Index *pk = space_index(sp, 0);
	if (pk == NULL)
		return;
	struct iterator *it = pk->position();
	pk->initIterator(it, ITER_ALL, NULL, 0);

	while ((tuple = it->next(it)))
		snapshot_write_tuple(l, space_id(sp), tuple);
}

static void
box_snapshot_cb(struct log_io *l)
{
	space_foreach(snapshot_space, l);
}

int
box_snapshot(void)
{
	if (snapshot_pid)
		return EINPROGRESS;

	pid_t p = fork();
	if (p < 0) {
		say_syserror("fork");
		return -1;
	}
	if (p > 0) {
		snapshot_pid = p;
		/* increment snapshot version */
		tuple_begin_snapshot();
		int status = wait_for_child(p);
		tuple_end_snapshot();
		snapshot_pid = 0;
		return (WIFSIGNALED(status) ? EINTR : WEXITSTATUS(status));
	}

	slab_arena_mprotect(&tuple_arena);

	cord_set_name("snap");
	title("dumper", "%" PRIu32, getppid());
	fiber_set_name(fiber(), "dumper");
	/*
	 * Safety: make sure we don't double-write
	 * parent stdio buffers at exit().
	 */
	close_all_xcpt(1, log_fd);
	snapshot_save(recovery_state);

	exit(EXIT_SUCCESS);
	return 0;
}

void
box_info(struct tbuf *out)
{
	tbuf_printf(out, "  status: %s" CRLF, status);
}

const char *
box_status(void)
{
    return status;
}<|MERGE_RESOLUTION|>--- conflicted
+++ resolved
@@ -120,7 +120,6 @@
 
 /* {{{ configuration bindings */
 
-<<<<<<< HEAD
 void
 box_check_replication_source(const char *source)
 {
@@ -133,8 +132,6 @@
 	}
 }
 
-=======
->>>>>>> 3a61a592
 static void
 box_check_wal_mode(const char *mode_name)
 {
@@ -166,12 +163,8 @@
 extern "C" void
 box_set_replication_source(const char *source)
 {
-<<<<<<< HEAD
 	box_check_replication_source(source);
 	bool old_is_replica = recovery_state->remote.reader;
-=======
-	bool old_is_replica = recovery_state->remote;
->>>>>>> 3a61a592
 	bool new_is_replica = source != NULL;
 
 	if (old_is_replica != new_is_replica ||
